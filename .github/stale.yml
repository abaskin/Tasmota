--- conflicted
+++ resolved
@@ -3,19 +3,11 @@
 # Probot-stale Repository: https://github.com/probot/stale
 
 # Number of days of inactivity before an Issue or Pull Request becomes stale
-<<<<<<< HEAD
 daysUntilStale: 45
 
 # Number of days of inactivity before a stale Issue or Pull Request is closed.
 # Set to false to disable. If disabled, issues still need to be closed manually, but will remain marked as stale.
 daysUntilClose: 15
-=======
-daysUntilStale: 30
-
-# Number of days of inactivity before a stale Issue or Pull Request is closed.
-# Set to false to disable. If disabled, issues still need to be closed manually, but will remain marked as stale.
-daysUntilClose: 7
->>>>>>> 77aaecf7
 
 # Issues or Pull Requests with these labels will never be considered stale. Set to `[]` to disable
 exemptLabels:
