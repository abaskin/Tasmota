--- conflicted
+++ resolved
@@ -3210,33 +3210,12 @@
   }
 }
 
-<<<<<<< HEAD
-
-static void BLEShow(bool json)
-{
-  if (json){
-#ifdef BLE_ESP32_DEBUG
-    if (BLEDebugMode > 0) AddLog(LOG_LEVEL_INFO,PSTR("BLE: show json %d"),json);
-#endif
-    uint32_t totalCount = BLEAdvertisment.totalCount;
-    uint32_t deviceCount = seenDevices.size();
-
-    ResponseAppend_P(PSTR(",\"BLE\":{\"scans\":%u,\"adverts\":%u,\"devices\":%u,\"resets\":%u}"), BLEScanCount, totalCount, deviceCount, BLEResets);
-  }
-#ifdef USE_WEBSERVER
-  else {
-  //WSContentSend_PD(HTTP_MI32, i+1,stemp,MIBLEsensors.size());
-  }
-#endif  // USE_WEBSERVER
-
-=======
 static void BLEShowStats(){
   uint32_t totalCount = BLEAdvertisment.totalCount;
   uint32_t deviceCount = seenDevices.size();
   ResponseTime_P(PSTR(""));
   ResponseAppend_P(PSTR(",\"BLE\":{\"scans\":%u,\"adverts\":%u,\"devices\":%u,\"resets\":%u}}"), BLEScanCount, totalCount, deviceCount, BLEResets);
   MqttPublishPrefixTopic_P(TELE, PSTR("BLE"), 0);
->>>>>>> f69f0003
 }
 
 
