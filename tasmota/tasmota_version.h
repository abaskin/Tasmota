/*
  tasmota_version.h - Version header file for Tasmota

  Copyright (C) 2020  Theo Arends

  This program is free software: you can redistribute it and/or modify
  it under the terms of the GNU General Public License as published by
  the Free Software Foundation, either version 3 of the License, or
  (at your option) any later version.

  This program is distributed in the hope that it will be useful,
  but WITHOUT ANY WARRANTY; without even the implied warranty of
  MERCHANTABILITY or FITNESS FOR A PARTICULAR PURPOSE.  See the
  GNU General Public License for more details.

  You should have received a copy of the GNU General Public License
  along with this program.  If not, see <http://www.gnu.org/licenses/>.
*/

#ifndef _TASMOTA_VERSION_H_
#define _TASMOTA_VERSION_H_

<<<<<<< HEAD
const uint32_t VERSION = 0x09010000;

// Lowest compatible version
const uint32_t VERSION_COMPATIBLE = 0x07010006;
=======
const uint32_t VERSION = 0x09010002;
>>>>>>> 931929c9

#endif  // _TASMOTA_VERSION_H_<|MERGE_RESOLUTION|>--- conflicted
+++ resolved
@@ -20,13 +20,6 @@
 #ifndef _TASMOTA_VERSION_H_
 #define _TASMOTA_VERSION_H_
 
-<<<<<<< HEAD
-const uint32_t VERSION = 0x09010000;
-
-// Lowest compatible version
-const uint32_t VERSION_COMPATIBLE = 0x07010006;
-=======
-const uint32_t VERSION = 0x09010002;
->>>>>>> 931929c9
+const uint32_t VERSION = 0x09020000;
 
 #endif  // _TASMOTA_VERSION_H_