/*
  settings.h - setting variables for Tasmota

  Copyright (C) 2020  Theo Arends

  This program is free software: you can redistribute it and/or modify
  it under the terms of the GNU General Public License as published by
  the Free Software Foundation, either version 3 of the License, or
  (at your option) any later version.

  This program is distributed in the hope that it will be useful,
  but WITHOUT ANY WARRANTY; without even the implied warranty of
  MERCHANTABILITY or FITNESS FOR A PARTICULAR PURPOSE.  See the
  GNU General Public License for more details.

  You should have received a copy of the GNU General Public License
  along with this program.  If not, see <http://www.gnu.org/licenses/>.
*/

#ifndef _SETTINGS_H_
#define _SETTINGS_H_

const uint8_t PARAM8_SIZE = 18;            // Number of param bytes (SetOption)

typedef union {                            // Restricted by MISRA-C Rule 18.4 but so useful...
  uint32_t data;                           // Allow bit manipulation using SetOption
  struct {                                 // SetOption0 .. SetOption31
    uint32_t save_state : 1;               // bit 0              - SetOption0  - Save power state and use after restart
    uint32_t button_restrict : 1;          // bit 1              - SetOption1  - Control button multipress
    uint32_t ex_value_units : 1;           // bit 2              - SetOption2  - Add units to JSON status messages - removed 6.6.0.21
    uint32_t mqtt_enabled : 1;             // bit 3              - SetOption3  - Enable MQTT
    uint32_t mqtt_response : 1;            // bit 4              - SetOption4  - Switch between MQTT RESULT or COMMAND
    uint32_t mqtt_power_retain : 1;        // bit 5              - CMND_POWERRETAIN
    uint32_t mqtt_button_retain : 1;       // bit 6              - CMND_BUTTONRETAIN
    uint32_t mqtt_switch_retain : 1;       // bit 7              - CMND_SWITCHRETAIN
    uint32_t temperature_conversion : 1;   // bit 8              - SetOption8  - Switch between Celsius or Fahrenheit
    uint32_t mqtt_sensor_retain : 1;       // bit 9              - CMND_SENSORRETAIN
    uint32_t mqtt_offline : 1;             // bit 10             - SetOption10 - Control MQTT LWT message format
    uint32_t button_swap : 1;              // bit 11 (v5.1.6)    - SetOption11 - Swap button single and double press functionality
    uint32_t stop_flash_rotate : 1;        // bit 12 (v5.2.0)    - SetOption12 - Switch between dynamic or fixed slot flash save location
    uint32_t button_single : 1;            // bit 13 (v5.4.0)    - SetOption13 - Support only single press to speed up button press recognition
    uint32_t interlock : 1;                // bit 14 (v5.6.0)    - CMND_INTERLOCK - Enable/disable interlock
    uint32_t pwm_control : 1;              // bit 15 (v5.8.1)    - SetOption15 - Switch between commands PWM or COLOR/DIMMER/CT/CHANNEL
    uint32_t ws_clock_reverse : 1;         // bit 16 (v5.8.1)    - SetOption16 - Switch between clockwise or counter-clockwise
    uint32_t decimal_text : 1;             // bit 17 (v5.8.1)    - SetOption17 - Switch between decimal or hexadecimal output (0 = hexadecimal, 1 = decimal)
    uint32_t light_signal : 1;             // bit 18 (v5.10.0c)  - SetOption18 - Pair light signal with CO2 sensor
    uint32_t hass_discovery : 1;           // bit 19 (v5.11.1a)  - SetOption19 - Control Home Assistantautomatic discovery (See SetOption59)
    uint32_t not_power_linked : 1;         // bit 20 (v5.11.1f)  - SetOption20 - Control power in relation to Dimmer/Color/Ct changes
    uint32_t no_power_on_check : 1;        // bit 21 (v5.11.1i)  - SetOption21 - Show voltage even if powered off
    uint32_t mqtt_serial : 1;              // bit 22 (v5.12.0f)  - CMND_SERIALSEND and CMND_SERIALLOG
    uint32_t mqtt_serial_raw : 1;          // bit 23 (v6.1.1c)   - CMND_SERIALSEND3
    uint32_t pressure_conversion : 1;      // bit 24 (v6.3.0.2)  - SetOption24 - Switch between hPa or mmHg pressure unit
    uint32_t knx_enabled : 1;              // bit 25 (v5.12.0l)  - CMND_KNX_ENABLED
    uint32_t device_index_enable : 1;      // bit 26 (v5.13.1a)  - SetOption26 - Switch between POWER or POWER1
    uint32_t knx_enable_enhancement : 1;   // bit 27 (v5.14.0a)  - CMND_KNX_ENHANCED
    uint32_t rf_receive_decimal : 1;       // bit 28 (v6.0.0a)   - SetOption28 - RF receive data format (0 = hexadecimal, 1 = decimal)
    uint32_t ir_receive_decimal : 1;       // bit 29 (v6.0.0a)   - SetOption29 - IR receive data format (0 = hexadecimal, 1 = decimal)
    uint32_t hass_light : 1;               // bit 30 (v6.0.0b)   - SetOption30 - Enforce HAss autodiscovery as light
    uint32_t global_state : 1;             // bit 31 (v6.1.0)    - SetOption31 - Control link led blinking
  };
} SysBitfield;

typedef union {                            // Restricted by MISRA-C Rule 18.4 but so useful...
  uint32_t data;                           // Allow bit manipulation using SetOption
  struct {                                 // SetOption50 .. SetOption81
    uint32_t timers_enable : 1;            // bit 0 (v6.1.1b)    - CMND_TIMERS
    uint32_t user_esp8285_enable : 1;      // bit 1 (v6.1.1.14)  - SetOption51 - Enable ESP8285 user GPIO's
    uint32_t time_append_timezone : 1;     // bit 2 (v6.2.1.2)   - SetOption52 - Append timezone to JSON time
    uint32_t gui_hostname_ip : 1;          // bit 3 (v6.2.1.20)  - SetOption53 - Show hostanme and IP address in GUI main menu
    uint32_t tuya_apply_o20 : 1;           // bit 4 (v6.3.0.4)   - SetOption54 - Apply SetOption20 settings to Tuya device
    uint32_t mdns_enabled : 1;             // bit 5 (v6.4.1.4)   - SetOption55 - Control mDNS service
    uint32_t use_wifi_scan : 1;            // bit 6 (v6.3.0.10)  - SetOption56 - Scan wifi network at restart for configured AP's
    uint32_t use_wifi_rescan : 1;          // bit 7 (v6.3.0.10)  - SetOption57 - Scan wifi network every 44 minutes for configured AP's
    uint32_t receive_raw : 1;              // bit 8 (v6.3.0.11)  - SetOption58 - Add IR Raw data to JSON message
    uint32_t hass_tele_on_power : 1;       // bit 9 (v6.3.0.13)  - SetOption59 - Send tele/%topic%/STATE in addition to stat/%topic%/RESULT
    uint32_t sleep_normal : 1;             // bit 10 (v6.3.0.15) - SetOption60 - Enable normal sleep instead of dynamic sleep
    uint32_t button_switch_force_local : 1;// bit 11 (v6.3.0.16) - SetOption61 - Force local operation when button/switch topic is set
    uint32_t no_hold_retain : 1;           // bit 12 (v6.4.1.19) - SetOption62 - Don't use retain flag on HOLD messages
    uint32_t no_power_feedback : 1;        // bit 13 (v6.5.0.9)  - SetOption63 - Don't scan relay power state at restart
    uint32_t use_underscore : 1;           // bit 14 (v6.5.0.12) - SetOption64 - Enable "_" instead of "-" as sensor index separator
    uint32_t fast_power_cycle_disable : 1; // bit 15 (v6.6.0.20) - SetOption65 - Disable fast power cycle detection for device reset
    uint32_t tuya_serial_mqtt_publish : 1; // bit 16 (v6.6.0.21) - SetOption66 - Enable TuyaMcuReceived messages over Mqtt
    uint32_t buzzer_enable : 1;            // bit 17 (v6.6.0.1)  - SetOption67 - Enable buzzer when available
    uint32_t pwm_multi_channels : 1;       // bit 18 (v6.6.0.3)  - SetOption68 - Enable multi-channels PWM instead of Color PWM
    uint32_t ex_tuya_dimmer_min_limit : 1; // bit 19 (v6.6.0.5)  - SetOption69 - Limits Tuya dimmers to minimum of 10% (25) when enabled.
    uint32_t energy_weekend : 1;           // bit 20 (v6.6.0.8)  - CMND_TARIFF
    uint32_t dds2382_model : 1;            // bit 21 (v6.6.0.14) - SetOption71 - Select different Modbus registers for Active Energy (#6531)
    uint32_t hardware_energy_total : 1;    // bit 22 (v6.6.0.15) - SetOption72 - Enable hardware energy total counter as reference (#6561)
    uint32_t ex_cors_enabled : 1;          // bit 23 (v7.0.0.1)  - SetOption73 - Enable HTTP CORS
    uint32_t ds18x20_internal_pullup : 1;  // bit 24 (v7.0.0.1)  - SetOption74 - Enable internal pullup for single DS18x20 sensor
    uint32_t grouptopic_mode : 1;          // bit 25 (v7.0.0.1)  - SetOption75 - GroupTopic replaces %topic% (0) or fixed topic cmnd/grouptopic (1)
    uint32_t bootcount_update : 1;         // bit 26 (v7.0.0.4)  - SetOption76 - Enable incrementing bootcount when deepsleep is enabled
    uint32_t slider_dimmer_stay_on : 1;    // bit 27 (v7.0.0.6)  - SetOption77 - Do not power off if slider moved to far left
    uint32_t compatibility_check : 1;      // bit 28 (v7.1.2.6)  - SetOption78 - Disable OTA compatibility check
    uint32_t counter_reset_on_tele : 1;    // bit 29 (v8.1.0.1)  - SetOption79 - Enable resetting of counters after telemetry was sent
    uint32_t shutter_mode : 1;             // bit 30 (v6.6.0.14) - SetOption80 - Enable shutter support
    uint32_t pcf8574_ports_inverted : 1;   // bit 31 (v6.6.0.14) - SetOption81 - Invert all ports on PCF8574 devices
  };
} SysBitfield3;

typedef union {                            // Restricted by MISRA-C Rule 18.4 but so useful...
  uint32_t data;                           // Allow bit manipulation using SetOption
  struct {                                 // SetOption82 .. SetOption113
    uint32_t alexa_ct_range : 1;           // bit 0 (v8.1.0.2)   - SetOption82 - Reduced CT range for Alexa
    uint32_t zigbee_use_names : 1;         // bit 1 (v8.1.0.4)   - SetOption83 - Use FriendlyNames instead of ShortAddresses when possible
    uint32_t awsiot_shadow : 1;            // bit 2 (v8.1.0.5)   - SetOption84 - (AWS IoT) publish MQTT state to a device shadow
    uint32_t device_groups_enabled : 1;    // bit 3 (v8.1.0.9)   - SetOption85 - Enable Device Groups
    uint32_t led_timeout : 1;              // bit 4 (v8.1.0.9)   - SetOption86 - PWM Dimmer Turn brightness LED's off 5 seconds after last change
    uint32_t powered_off_led : 1;          // bit 5 (v8.1.0.9)   - SetOption87 - PWM Dimmer Turn red LED on when powered off
    uint32_t remote_device_mode : 1;       // bit 6 (v8.1.0.9)   - SetOption88 - PWM Dimmer Buttons control remote devices
    uint32_t zigbee_distinct_topics : 1;   // bit 7 (v8.1.0.10)  - SetOption89 - Distinct MQTT topics per device for Zigbee (#7835)
    uint32_t spare08 : 1;
    uint32_t spare09 : 1;
    uint32_t spare10 : 1;
    uint32_t spare11 : 1;
    uint32_t spare12 : 1;
    uint32_t spare13 : 1;
    uint32_t spare14 : 1;
    uint32_t spare15 : 1;
    uint32_t spare16 : 1;
    uint32_t spare17 : 1;
    uint32_t spare18 : 1;
    uint32_t spare19 : 1;
    uint32_t spare20 : 1;
    uint32_t spare21 : 1;
    uint32_t spare22 : 1;
    uint32_t spare23 : 1;
    uint32_t spare24 : 1;
    uint32_t spare25 : 1;
    uint32_t spare26 : 1;
    uint32_t spare27 : 1;
    uint32_t spare28 : 1;
    uint32_t spare29 : 1;
    uint32_t spare30 : 1;
    uint32_t spare31 : 1;                  // bit 31
  };
} SysBitfield4;

typedef union {
  uint32_t data;                           // Allow bit manipulation
  struct {
    uint32_t spare00 : 1;
    uint32_t speed_conversion : 3;         // (v8.1.0.10) - Tx2x sensor
    uint32_t time_format : 2;              // (v6.6.0.9)  - CMND_TIME
    uint32_t calc_resolution : 3;
    uint32_t weight_resolution : 2;
    uint32_t frequency_resolution : 2;
    uint32_t axis_resolution : 2;
    uint32_t current_resolution : 2;
    uint32_t voltage_resolution : 2;
    uint32_t wattage_resolution : 2;
    uint32_t emulation : 2;
    uint32_t energy_resolution : 3;
    uint32_t pressure_resolution : 2;
    uint32_t humidity_resolution : 2;
    uint32_t temperature_resolution : 2;
  };
} SysBitfield2;

typedef union {
  uint16_t data;
  struct {
    uint16_t hemis : 1;                    // bit 0        = 0=Northern, 1=Southern Hemisphere (=Opposite DST/STD)
    uint16_t week : 3;                     // bits 1 - 3   = 0=Last week of the month, 1=First, 2=Second, 3=Third, 4=Fourth
    uint16_t month : 4;                    // bits 4 - 7   = 1=Jan, 2=Feb, ... 12=Dec
    uint16_t dow : 3;                      // bits 8 - 10  = day of week, 1=Sun, 2=Mon, ... 7=Sat
    uint16_t hour : 5;                     // bits 11 - 15 = 0-23
  };
} TimeRule;

typedef union {
  uint32_t data;
  struct {
    uint32_t time : 11;                    // bits 0 - 10 = minutes in a day
    uint32_t window : 4;                   // bits 11 - 14 = minutes random window
    uint32_t repeat : 1;                   // bit 15
    uint32_t days : 7;                     // bits 16 - 22 = week day mask
    uint32_t device : 4;                   // bits 23 - 26 = 16 devices
    uint32_t power : 2;                    // bits 27 - 28 = 4 power states - Off, On, Toggle, Blink or Rule
    uint32_t mode : 2;                     // bits 29 - 30 = timer modes - 0 = Scheduler, 1 = Sunrise, 2 = Sunset
    uint32_t arm : 1;                      // bit 31
  };
} Timer;

typedef union {
  uint16_t data;
  struct {
    uint16_t pinmode : 3;                   // Pin mode (1 through 6)
    uint16_t pullup : 1;                    // Enable internal weak pull-up resistor
    uint16_t saved_state : 1;               // Save output state, if used.
    uint16_t int_report_mode : 2;           // Interrupt reporting mode 0 = immediate telemetry & event, 1 = immediate event only, 2 = immediate telemetry only
    uint16_t int_report_defer : 4;          // Number of interrupts to ignore until reporting (default 0, max 15)
    uint16_t int_count_en : 1;              // Enable interrupt counter for this pin
    uint16_t int_retain_flag : 1;           // Report if interrupt occured for pin in next teleperiod
    uint16_t spare13 : 1;
    uint16_t spare14 : 1;
    uint16_t spare15 : 1;
  };
} Mcp230xxCfg;

typedef union {
  uint8_t data;
  struct {
    uint8_t spare0 : 1;
    uint8_t spare1 : 1;
    uint8_t spare2 : 1;
    uint8_t spare3 : 1;
    uint8_t spare4 : 1;
    uint8_t spare5 : 1;
    uint8_t hx711_json_weight_change : 1;  // Sensor34 8,x - Enable JSON message on weight change
    uint8_t mhz19b_abc_disable : 1;        // Disable ABC (Automatic Baseline Correction for MHZ19(B) (0 = Enabled (default), 1 = Disabled with Sensor15 command)
  };
} SensorCfg1;

typedef struct {
  uint32_t usage1_kWhtotal;
  uint32_t usage2_kWhtotal;
  uint32_t return1_kWhtotal;
  uint32_t return2_kWhtotal;
  uint32_t last_return_kWhtotal;
  uint32_t last_usage_kWhtotal;
} EnergyUsage;


typedef struct {
  uint8_t fnid = 0;
  uint8_t dpid = 0;
} TuyaFnidDpidMap;

const uint32_t settings_text_size = 699;   // Settings.text_pool[size] = Settings.display_model (2D2) - Settings.text_pool (017)
const uint8_t MAX_TUYA_FUNCTIONS = 16;

<<<<<<< HEAD
/** 
 *  Structure used for holding the hardware serial port settings.
 *  
 *  Description of the fields:
 * 
 *  baudrate - the baud rate multiplier, which can range from 0 - 15360 (multiply by 300 to obtain the actual baud rate)
 *  mode - encodes a selection of the main serial port settings.
 * 
 *  The mode field can take the following values:
 * 
 *    0 - 7N1 (7 data bits / no parity / 1 stop bit)
 *    1 - 7E1 (7 data bits / even parity / 1 stop bit)
 *    2 - 8N1 (8 data bits / no parity / 1 stop bit)
 *    3 - 8E1 (8 data bits / even parity / 1 stop bit)
 */
typedef struct {
  uint16_t baudrate;          // the baud rate multiplier, which can range from 0 - 15360 (multiply by 300 to obtain the actual baud rate)
  uint8_t  mode;              // encodes a selection of the main serial port settings: 8E1, 8N1, 7E1 and 7N1
} SerialCfg;

/*
struct SYSCFG {
  unsigned long cfg_holder;                // 000 Pre v6 header
  unsigned long save_flag;                 // 004
  unsigned long version;                   // 008
  unsigned long bootcount;                 // 00C
*/
=======
>>>>>>> 4094b069
struct SYSCFG {
  uint16_t      cfg_holder;                // 000 v6 header
  uint16_t      cfg_size;                  // 002
  unsigned long save_flag;                 // 004
  unsigned long version;                   // 008
  uint16_t      bootcount;                 // 00C
  uint16_t      cfg_crc;                   // 00E
  SysBitfield   flag;                      // 010
  int16_t       save_data;                 // 014
  int8_t        timezone;                  // 016

  // Start of char array storing all parameter strings

  char          text_pool[101];            // 017 - was ota_url[101] - size is settings_text_size

  char          ex_mqtt_prefix[3][11];     // 07C
  uint8_t       ex_baudrate;               // 09D
  uint8_t       ex_seriallog_level;        // 09E
  uint8_t       ex_sta_config;             // 09F
  uint8_t       ex_sta_active;             // 0A0
  char          ex_sta_ssid[2][33];        // 0A1
  char          ex_sta_pwd[2][65];         // 0E3
  char          ex_hostname[33];           // 165
  char          ex_syslog_host[33];        // 186
  uint8_t       ex_rule_stop;              // 1A7
  uint16_t      ex_syslog_port;            // 1A8
  uint8_t       ex_syslog_level;           // 1AA
  uint8_t       ex_webserver;              // 1AB
  uint8_t       ex_weblog_level;           // 1AC
  uint8_t       ex_mqtt_fingerprint[2][20];  // 1AD
  uint8_t       ex_adc_param_type;         // 1D5
  uint8_t       ex_free_1d6[10];           // 1D6
  SysBitfield4  ex_flag4;                  // 1E0
  uint8_t       ex_serial_config;          // 1E4
  uint8_t       ex_wifi_output_power;      // 1E5
  uint8_t       ex_shutter_accuracy;       // 1E6
  uint8_t       ex_mqttlog_level;          // 1E7
  uint8_t       ex_sps30_inuse_hours;      // 1E8
  char          ex_mqtt_host[33];          // 1E9
  uint16_t      ex_mqtt_port;              // 20A
  char          ex_mqtt_client[33];        // 20C
  char          ex_mqtt_user[33];          // 22D
  char          ex_mqtt_pwd[33];           // 24E
  char          ex_mqtt_topic[33];         // 26F
  char          ex_button_topic[33];       // 290
  char          ex_mqtt_grptopic[33];      // 2B1

  // End of single char array of 698 chars max

  uint8_t       display_model;             // 2D2
  uint8_t       display_mode;              // 2D3
  uint8_t       display_refresh;           // 2D4
  uint8_t       display_rows;              // 2D5
  uint8_t       display_cols[2];           // 2D6
  uint8_t       display_address[8];        // 2D8
  uint8_t       display_dimmer;            // 2E0
  uint8_t       display_size;              // 2E1
  TimeRule      tflag[2];                  // 2E2
  uint16_t      pwm_frequency;             // 2E6
  power_t       power;                     // 2E8
  uint16_t      pwm_value[MAX_PWMS];       // 2EC
  int16_t       altitude;                  // 2F6
  uint16_t      tele_period;               // 2F8
  uint8_t       display_rotate;            // 2FA
  uint8_t       ledstate;                  // 2FB
  uint8_t       param[PARAM8_SIZE];        // 2FC  SetOption32 .. SetOption49
  int16_t       toffset[2];                // 30E
  uint8_t       display_font;              // 312

  char          ex_state_text[4][11];      // 313
  uint8_t       ex_energy_power_delta;     // 33F - Free since 6.6.0.20

  uint16_t      domoticz_update_timer;     // 340
  uint16_t      pwm_range;                 // 342
  unsigned long domoticz_relay_idx[MAX_DOMOTICZ_IDX];  // 344
  unsigned long domoticz_key_idx[MAX_DOMOTICZ_IDX];    // 354
  unsigned long energy_power_calibration;  // 364
  unsigned long energy_voltage_calibration;  // 368
  unsigned long energy_current_calibration;  // 36C
  unsigned long energy_kWhtoday;           // 370
  unsigned long energy_kWhyesterday;       // 374
  uint16_t      energy_kWhdoy;             // 378
  uint16_t      energy_min_power;          // 37A
  uint16_t      energy_max_power;          // 37C
  uint16_t      energy_min_voltage;        // 37E
  uint16_t      energy_max_voltage;        // 380
  uint16_t      energy_min_current;        // 382
  uint16_t      energy_max_current;        // 384
  uint16_t      energy_max_power_limit;    // 386 MaxPowerLimit
  uint16_t      energy_max_power_limit_hold;         // 388 MaxPowerLimitHold
  uint16_t      energy_max_power_limit_window;       // 38A MaxPowerLimitWindow
  uint16_t      energy_max_power_safe_limit;         // 38C MaxSafePowerLimit
  uint16_t      energy_max_power_safe_limit_hold;    // 38E MaxSafePowerLimitHold
  uint16_t      energy_max_power_safe_limit_window;  // 390 MaxSafePowerLimitWindow
  uint16_t      energy_max_energy;         // 392 MaxEnergy
  uint16_t      energy_max_energy_start;   // 394 MaxEnergyStart
  uint16_t      mqtt_retry;                // 396
  uint8_t       poweronstate;              // 398
  uint8_t       last_module;               // 399
  uint16_t      blinktime;                 // 39A
  uint16_t      blinkcount;                // 39C
  uint16_t      light_rotation;            // 39E
  SysBitfield3  flag3;                     // 3A0
  uint8_t       switchmode[MAX_SWITCHES];  // 3A4  (6.0.0b - moved from 0x4CA)

  char          ex_friendlyname[4][33];    // 3AC
  char          ex_switch_topic[33];       // 430

  char          serial_delimiter;          // 451
  uint8_t       seriallog_level;           // 452
  uint8_t       sleep;                     // 453
  uint16_t      domoticz_switch_idx[MAX_DOMOTICZ_IDX];      // 454
  uint16_t      domoticz_sensor_idx[MAX_DOMOTICZ_SNS_IDX];  // 45C
  uint8_t       module;                    // 474
  uint8_t       ws_color[4][3];            // 475
  uint8_t       ws_width[3];               // 481
  myio          my_gp;                     // 484
  uint8_t       my_adc0;                   // 495
  uint16_t      light_pixels;              // 496
  uint8_t       light_color[5];            // 498
  uint8_t       light_correction;          // 49D
  uint8_t       light_dimmer;              // 49E
  uint8_t       rule_enabled;              // 49F
  uint8_t       rule_once;                 // 4A0
  uint8_t       light_fade;                // 4A1
  uint8_t       light_speed;               // 4A2
  uint8_t       light_scheme;              // 4A3
  uint8_t       light_width;               // 4A4
  uint8_t       knx_GA_registered;         // 4A5  Number of Group Address to read
  uint16_t      light_wakeup;              // 4A6
  uint8_t       knx_CB_registered;         // 4A8  Number of Group Address to write

  char          ex_web_password[33];       // 4A9

  uint8_t       interlock[MAX_INTERLOCKS]; // 4CA

  char          ex_ntp_server[3][33];      // 4CE

  uint8_t       ina219_mode;               // 531
  uint16_t      pulse_timer[MAX_PULSETIMERS]; // 532
  uint16_t      button_debounce;           // 542
  uint32_t      ip_address[4];             // 544
  unsigned long energy_kWhtotal;           // 554

  char          ex_mqtt_fulltopic[100];    // 558

  SysBitfield2  flag2;                     // 5BC
  unsigned long pulse_counter[MAX_COUNTERS];  // 5C0
  uint16_t      pulse_counter_type;        // 5D0
  uint16_t      pulse_counter_debounce;    // 5D2
  uint8_t       rf_code[17][9];            // 5D4
  uint8_t       timezone_minutes;          // 66D
  uint16_t      switch_debounce;           // 66E
  Timer         timer[MAX_TIMERS];         // 670
  int           latitude;                  // 6B0
  int           longitude;                 // 6B4
  uint16_t      knx_physsical_addr;        // 6B8  (address_t is a uint16_t)
  uint16_t      knx_GA_addr[MAX_KNX_GA];   // 6BA  (address_t is a uint16_t) x KNX_max_GA
  uint16_t      knx_CB_addr[MAX_KNX_CB];   // 6CE  (address_t is a uint16_t) x KNX_max_CB
  uint8_t       knx_GA_param[MAX_KNX_GA];  // 6E2  Type of Input (relay changed, button pressed, sensor read <-teleperiod)
  uint8_t       knx_CB_param[MAX_KNX_CB];  // 6EC  Type of Output (set relay, toggle relay, reply sensor value)
  Mcp230xxCfg   mcp230xx_config[16];       // 6F6
  uint8_t       mcp230xx_int_prio;         // 716
  SensorCfg1    SensorBits1;               // 717  On/Off settings used by Sensor Commands
  uint16_t      mcp230xx_int_timer;        // 718
  uint8_t       rgbwwTable[5];             // 71A
  uint8_t       user_template_base;        // 71F
  mytmplt       user_template;             // 720  29 bytes
  uint8_t       novasds_startingoffset;    // 73D
  uint8_t       web_color[18][3];          // 73E
  uint16_t      display_width;             // 774
  uint16_t      display_height;            // 776
  uint16_t      serial_config;             // 778 - 14 MSB's define the baud rate; 2 LSB's define the serial config (e.g. 8N1). Maps to the SerialCfg struct.
  uint16_t      sbaudrate;                 // 77A
  EnergyUsage   energy_usage;              // 77C
  uint32_t      adc_param1;                // 794
  uint32_t      adc_param2;                // 798
  int           adc_param3;                // 79C
  uint32_t      monitors;                  // 7A0
  uint32_t      sensors[3];                // 7A4 Normal WebSensor, Debug SetSensor
  uint32_t      displays;                  // 7B0
  uint32_t      energy_kWhtotal_time;      // 7B4
  unsigned long weight_item;               // 7B8 Weight of one item in gram * 10
  uint16_t      ledmask;                   // 7BC
  uint16_t      weight_max;                // 7BE Total max weight in kilogram
  unsigned long weight_reference;          // 7C0 Reference weight in gram
  unsigned long weight_calibration;        // 7C4
  unsigned long energy_frequency_calibration;  // 7C8 also used by HX711 to save last weight
  uint16_t      web_refresh;               // 7CC
  char          script_pram[5][10];        // 7CE

  char          rules[MAX_RULE_SETS][MAX_RULE_SIZE];  // 800 uses 512 bytes in v5.12.0m, 3 x 512 bytes in v5.14.0b

  TuyaFnidDpidMap tuya_fnid_map[MAX_TUYA_FUNCTIONS];  // E00    32 bytes
  uint16_t      ina226_r_shunt[4];         // E20
  uint16_t      ina226_i_fs[4];            // E28
  uint16_t      tariff[4][2];              // E30
  uint16_t      shutter_opentime[MAX_SHUTTERS];      // E40
  uint16_t      shutter_closetime[MAX_SHUTTERS];     // E48
  int16_t       shuttercoeff[5][MAX_SHUTTERS];       // E50
  uint8_t       shutter_options[MAX_SHUTTERS];        // E78
  uint8_t       shutter_set50percent[MAX_SHUTTERS];  // E7C
  uint8_t       shutter_position[MAX_SHUTTERS];      // E80
  uint8_t       shutter_startrelay[MAX_SHUTTERS];    // E84
  uint8_t       pcf8574_config[MAX_PCF8574];         // E88
  uint16_t      dimmer_hw_min;             // E90
  uint16_t      dimmer_hw_max;             // E92
  uint32_t      deepsleep;                 // E94
  uint16_t      energy_power_delta;        // E98
  uint8_t       shutter_motordelay[MAX_SHUTTERS];    // E9A
  int8_t        temp_comp;                 // E9E
  uint8_t       weight_change;             // E9F
  uint8_t       web_color2[2][3];          // EA0 - Needs to be on integer / 3 distance from web_color

  char          ex_cors_domain[33];        // EA6

  uint8_t       sta_config;                // EC7
  uint8_t       sta_active;                // EC8
  uint8_t       rule_stop;                 // EC9
  uint16_t      syslog_port;               // ECA
  uint8_t       syslog_level;              // ECC
  uint8_t       webserver;                 // ECD
  uint8_t       weblog_level;              // ECE
  uint8_t       mqtt_fingerprint[2][20];   // ECF
  uint8_t       adc_param_type;            // EF7
  SysBitfield4  flag4;                     // EF8
  uint16_t      mqtt_port;                 // EFC
  uint8_t       serial_config;             // EFE
  uint8_t       wifi_output_power;         // EFF
  uint8_t       shutter_accuracy;          // F00
  uint8_t       mqttlog_level;             // F01
  uint8_t       sps30_inuse_hours;         // F02
  uint8_t       hotplug_scan;              // F03
  uint8_t       bri_power_on;              // F04
  uint8_t       bri_min;                   // F05
  uint8_t       bri_preset_low;            // F06
  uint8_t       bri_preset_high;           // F07

  uint8_t       free_f08[180];             // F08

  uint32_t      keeloq_master_msb;         // FBC
  uint32_t      keeloq_master_lsb;         // FC0
  uint32_t      keeloq_serial;             // FC4
  uint32_t      keeloq_count;              // FC8
  uint32_t      device_group_share_in;     // FCC - Bitmask of device group items imported
  uint32_t      device_group_share_out;    // FD0 - Bitmask of device group items exported
  uint32_t      bootcount_reset_time;      // FD4
  int           adc_param4;                // FD8
  uint32_t      shutter_button[MAX_KEYS];  // FDC
  uint32_t      i2c_drivers[3];            // FEC I2cDriver
  uint32_t      cfg_timestamp;             // FF8
  uint32_t      cfg_crc32;                 // FFC
} Settings;

struct RTCRBT {
  uint16_t      valid;                     // 280 (RTC memory offset 100 - sizeof(RTCRBT))
  uint8_t       fast_reboot_count;         // 282
  uint8_t       free_003[1];               // 283
} RtcReboot;

struct RTCMEM {
  uint16_t      valid;                     // 290 (RTC memory offset 100)
  uint8_t       oswatch_blocked_loop;      // 292
  uint8_t       ota_loader;                // 293
  unsigned long energy_kWhtoday;              // 294
  unsigned long energy_kWhtotal;              // 298
  unsigned long pulse_counter[MAX_COUNTERS];  // 29C
  power_t       power;                     // 2AC
  EnergyUsage   energy_usage;              // 2B0
  unsigned long nextwakeup;                // 2C8
  uint8_t       free_004[4];               // 2CC
  uint32_t      ultradeepsleep;            // 2D0
  uint16_t      deepsleep_slip;            // 2D4

  uint8_t       free_022[22];              // 2D6
                                           // 2EC - 2FF free locations
} RtcSettings;

struct TIME_T {
  uint8_t       second;
  uint8_t       minute;
  uint8_t       hour;
  uint8_t       day_of_week;               // sunday is day 1
  uint8_t       day_of_month;
  uint8_t       month;
  char          name_of_month[4];
  uint16_t      day_of_year;
  uint16_t      year;
  unsigned long days;
  unsigned long valid;
} RtcTime;

struct XDRVMAILBOX {
  bool          grpflg;
  bool          usridx;
  uint16_t      command_code;
  uint32_t      index;
  uint32_t      data_len;
  int32_t       payload;
  char         *topic;
  char         *data;
  char         *command;
} XdrvMailbox;

#ifdef USE_SHUTTER
const uint8_t MAX_RULES_FLAG = 10;         // Number of bits used in RulesBitfield (tricky I know...)
#else
const uint8_t MAX_RULES_FLAG = 8;          // Number of bits used in RulesBitfield (tricky I know...)
#endif  // USE_SHUTTER
typedef union {                            // Restricted by MISRA-C Rule 18.4 but so useful...
  uint16_t data;                           // Allow bit manipulation
  struct {
    uint16_t system_boot : 1;
    uint16_t time_init : 1;
    uint16_t time_set : 1;
    uint16_t mqtt_connected : 1;
    uint16_t mqtt_disconnected : 1;
    uint16_t wifi_connected : 1;
    uint16_t wifi_disconnected : 1;
    uint16_t http_init : 1;
    uint16_t shutter_moved : 1;
    uint16_t shutter_moving : 1;
    uint16_t spare10 : 1;
    uint16_t spare11 : 1;
    uint16_t spare12 : 1;
    uint16_t spare13 : 1;
    uint16_t spare14 : 1;
    uint16_t spare15 : 1;
  };
} RulesBitfield;

typedef union {
  uint8_t data;
  struct {
    uint8_t wifi_down : 1;
    uint8_t mqtt_down : 1;
    uint8_t spare02 : 1;
    uint8_t spare03 : 1;
    uint8_t spare04 : 1;
    uint8_t spare05 : 1;
    uint8_t spare06 : 1;
    uint8_t spare07 : 1;
  };
} StateBitfield;

// See issue https://github.com/esp8266/Arduino/issues/2913
#ifdef USE_ADC_VCC
  ADC_MODE(ADC_VCC);                       // Set ADC input for Power Supply Voltage usage
#endif

#endif  // _SETTINGS_H_<|MERGE_RESOLUTION|>--- conflicted
+++ resolved
@@ -230,36 +230,6 @@
 const uint32_t settings_text_size = 699;   // Settings.text_pool[size] = Settings.display_model (2D2) - Settings.text_pool (017)
 const uint8_t MAX_TUYA_FUNCTIONS = 16;
 
-<<<<<<< HEAD
-/** 
- *  Structure used for holding the hardware serial port settings.
- *  
- *  Description of the fields:
- * 
- *  baudrate - the baud rate multiplier, which can range from 0 - 15360 (multiply by 300 to obtain the actual baud rate)
- *  mode - encodes a selection of the main serial port settings.
- * 
- *  The mode field can take the following values:
- * 
- *    0 - 7N1 (7 data bits / no parity / 1 stop bit)
- *    1 - 7E1 (7 data bits / even parity / 1 stop bit)
- *    2 - 8N1 (8 data bits / no parity / 1 stop bit)
- *    3 - 8E1 (8 data bits / even parity / 1 stop bit)
- */
-typedef struct {
-  uint16_t baudrate;          // the baud rate multiplier, which can range from 0 - 15360 (multiply by 300 to obtain the actual baud rate)
-  uint8_t  mode;              // encodes a selection of the main serial port settings: 8E1, 8N1, 7E1 and 7N1
-} SerialCfg;
-
-/*
-struct SYSCFG {
-  unsigned long cfg_holder;                // 000 Pre v6 header
-  unsigned long save_flag;                 // 004
-  unsigned long version;                   // 008
-  unsigned long bootcount;                 // 00C
-*/
-=======
->>>>>>> 4094b069
 struct SYSCFG {
   uint16_t      cfg_holder;                // 000 v6 header
   uint16_t      cfg_size;                  // 002
@@ -432,7 +402,7 @@
   uint8_t       web_color[18][3];          // 73E
   uint16_t      display_width;             // 774
   uint16_t      display_height;            // 776
-  uint16_t      serial_config;             // 778 - 14 MSB's define the baud rate; 2 LSB's define the serial config (e.g. 8N1). Maps to the SerialCfg struct.
+  uint16_t      baudrate;                  // 778
   uint16_t      sbaudrate;                 // 77A
   EnergyUsage   energy_usage;              // 77C
   uint32_t      adc_param1;                // 794
