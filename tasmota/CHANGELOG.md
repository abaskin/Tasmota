## Unreleased (development)

## Released

### 7.2.0 20191221

- Release

### 7.1.2.6 20191214

- Change some more Settings locations freeing up space for future single char allowing variable length text
- Change tasmota-basic.bin and FIRMWARE_BASIC to tasmota-lite.bin and FIRMWARE_LITE
- Add Zigbee send automatic ZigbeeRead after sending a command
- Add Zigbee improving Occupancy:false detection for Aqara sensor
<<<<<<< HEAD
- Add fallback functionality from version 8.x
=======
- Add fallback support from version 8.x
>>>>>>> e574f7dd

### 7.1.2.5 20191213

- Change some Settings locations freeing up space for future single char allowing variable length text
- Add Zigbee support for Xiaomi Aqara Vibration Sensor and Presence Sensor by Stefan Hadinger
- Add Shutter functions ramp up/down and MQTT reporting by Stefan Bode

### 7.1.2.4 20191209

- Change HTTP CORS from command ``SetOption73 0/1`` to ``Cors <cors_domain>`` allowing user control of specific CORS domain by Shantur Rathore (#7066)
- Change GUI Shutter button text to Up and Down Arrows based on PR by Xavier Muller (#7166)
- Change amount of supported DHT sensors from 3 to 4 by Xavier Muller (#7167)
- Revert removal of exception details from MQTT info on restart
- Add Wifi Signal Strength in dBm in addition to RSSI Wifi Experience by Andreas Schultz (#7145)
- Add Yaw, Pitch and Roll support for MPU6050 by Philip Barclay (#7058)
- Add reporting of raw weight to JSON from HX711 to overcome auto-tare functionality by @tobox (#7171)
- Add command ``Sensor34 9 <weight code>`` to set minimum delta to trigger JSON message by @tobox (#7188)
- Fix flashing H801 led at boot by Stefan Hadinger (#7165, #649)
- Fix duplicated ``Backlog`` when using Event inside a Backlog by Adrian Scillato (#7178, #7147)
- Fix Gui Timer when using a negative zero offset of -00:00 by Peter Ooms (#7174)

### 7.1.2.3 20191208

- Change Exception reporting removing exception details from both MQTT info and ``Status 1``. Now consolidated in ``Status 12`` if available.

### 7.1.2.2 20191206

- Remove rule trigger ``tele_power1#state`` due to compatibility
- Add command ``SerialConfig 0..23`` or ``SerialConfig 8N1`` to select Serial Config based in PR by Luis Teixeira (#7108)
- Add save call stack in RTC memory in case of crash, command ``Status 12`` to dump the stack by Stefan Hadinger
- Add Home Assistant force update by Frederico Leoni (#7140, #7074)

### 7.1.2.1 20191206

- Add SML bus decoder syntax support for byte order by Gerhard Mutz (#7112)
- Add rule var ``%topic%`` by Adrian Scillato (#5522)
- Add rule triggers ``tele_power1#state`` and multiple ``tele-wifi1#xxx`` by Adrian Scillato (#7093)
- Add experimental support for stepper motor shutter control by Stefan Bode
- Add optional USE_MQTT_TLS to tasmota-minimal.bin by Bohdan Kmit (#7115)

### 7.1.2 20191206

- Maintenance Release

### 7.1.1.1 20191201

- Fix lost functionality of GPIO9 and GPIO10 on some devices (#7080)
- Fix Zigbee uses Hardware Serial if GPIO 1/3 or GPIO 13/15 and SerialLog 0 (#7071)
- Fix WS2812 power control (#7090)
- Change light color schemes 2, 3 and 4 from color wheel to Hue driven with user Saturation control
- Change log buffer size from 520 to 700 characters accomodating full rule text (#7110)

### 7.1.1 20191201

- Maintenance Release

### 7.1.0.1 20191130

- Fix slider for devices with one or two channels like only white or white/yellow
- Fix TasmotaSlave buffer overrun on Tele
- Fix light scheme 4 speed (#7072)
- Add support for TasmotaSlave executing commands on Tasmota

### 7.1.0 20191129

- Release

### 7.0.0.6 20191122

- Add colorpicker to WebUI by Christian Staars (#6984)
- Change new Fade system much smoother, Speed now up to 40 (#6942, #3714)
- Fix Arduino IDE function prototyping compile error (#6982)
- Change update lib IRremoteESP8266 updated to v2.7.1, -2.7k flash and -1.5k RAM for Tasmota-IR
- Fix auto--power on/off when setting channel to non-zero or zero value, when SetOption68 1
- Fix postpone saving settings to flash until Fade is complete, avoids pause in Fade
- Add command ``SetOption77 0/1`` to keep power on when slider is far left

### 7.0.0.5 20191118

- Fix boot loop regression
- Add command ``TempOffset -12.6 .. 12.6`` to set global temperature sensor offset (#6958)
- Fix check deepsleep for valid values in Settings (#6961)
- Fix Wifi instability when light is on, due to sleep=0 (#6961, #6608)
- Add hardware detection to be overruled with ``SetOption51`` (#6969)

### 7.0.0.4 20191108

- Add command ``WifiPower 0 .. 20.5`` to set Wifi Output Power which will be default set to 17dBm
- Change supported PCF8574 I2C address range to 0x20 - 0x26 allowing other I2C devices with address 0x27 to be used at the same time
- Change supported PCF8574A I2C address range to 0x39 - 0x3F allowing other I2C devices with address 0x38 to be used at the same time
- Change supported MCP230xx I2C address range to 0x20 - 0x26 allowing other I2C devices with address 0x27 to be used at the same time
- Add Keep last channels values when Color command end with '=' (#6799)
- Add support for I2C sensor TLS2591 Light Intensity sensor (#6873)
- Change Kept only NEC/RC5/RC6/HASH IR protocols in standard Tasmota, all other protocols require Tasmota-IR, saving 4K
- Add command ``SetOption76 0/1`` to enable incrementing bootcount when deepsleep is enabled (#6930)
- Change Reset erase end address from as seen by SDK (getFlashChipSize) to full flash size (getFlashChipRealSize)
- Change Zigbee log verbosity reduction

### 7.0.0.3 20191103

- Add command ``I2cDriver`` for I2C driver runtime control using document I2CDEVICES.md
- Fix random crash caused by UPNP flood
- Add support for Honeywell HPMA115S0 particle concentration sensor by David Hunt (#6843)
- Remove driver xsns_12_ads1115_i2cdev replaced by xsns_12_ads1115

### 7.0.0.2 20191102

- Add command ``WebColor19`` to control color of Module and Name (#6811)
- Add support for Honeywell I2C HIH series Humidity and Temperetaure sensor (#6808)
- Fix wrong Dimmer behavior introduced with #6799 when ``SetOption37`` < 128
- Change add DS18x20 support in Tasmota-IR
- Add Zigbee command support, considered as v1.0 for full Zigbee support
- Fix Reduce flash size after change to IRremoteESP8266 v2.7.0

### 7.0.0.1 20191027

- Remove update support for versions before 6.0
- Change default GUI to dark theme
- Add command ``SetOption73 0/1`` to re-enable HTTP Cross-Origin Resource Sharing (CORS) now default disabled (#6767)
- Add frequency to ADE7953 energy monitor as used in Shelly 2.5 by ljakob (#6778)
- Add command ``SetOption74 0/1`` to enable DS18x20 internal pull-up and remove define DS18B20_INTERNAL_PULLUP (#6795)
- Fix better control of RGB/White when ``SetOption37`` >128, added ``Dimmer1`` and ``Dimmer2`` commands (#6714)
- Add hide Alexa objects with friendlyname starting with '$' (#6722, #6762)
- Add command ``SetOption75 0/1`` to switch between grouptopic (0) using fulltopic replacing %topic% or (1) is cmnd/\<grouptopic\> (#6779)
- Change IRremoteESP8266 library to v2.7.0

### 6.7.1.1 20191026

- Change ArduinoSlave to TasmotaSlave
- Add support for Tuya battery powered devices (#6735)
- Change repository name from Sonoff-Tasmota to Tasmota and all code references from Sonoff to Tasmota

### 6.7.1 20191026

- Release
- Fix on energy monitoring devices using PowerDelta Exception0 with epc1:0x4000dce5 = Divide by zero (#6750)
- Fix Script array bug (#6751)

### 6.7.0 20191025

- Release

### 6.6.0.21 20191022

- Remove support for WPS and SmartConfig in favour of Web server (!) based WifiManager (#6680)
- Remove binary sonoff-classic (#6680)
- Remove command ``SetOption2``

### 6.6.0.20 20191018

- Add command ``SetOption65 0/1`` to disable (1) fast power cycle detection fixing unwanted brownout trigger
- Add absolute PowerDelta using command ``PowerDelta 101..32000`` where 101 = 101-100 = 1W, 202 = 202-100 = 102W (#5901)
- Add support for EX-Store WiFi Dimmer V4 (#5856)
- Add ``ZigbeeRead`` command and many improvements (#6095)
- Add ArduinoSlave driver (EXPERIMENTAL)

### 6.6.0.19 20191018

- Replace obsolete xsns_23_sdm120 with xnrg_08_sdm120 and consolidate define USE_SDM120
- Replace obsolete xsns_25_sdm630 with xnrg_10_sdm630 and consolidate define USE_SDM630
- Replace obsolete xsns_49_solaxX1 with xnrg_12_solaxX1 (#6677)

### 6.6.0.18 20191010

- Add command ``DimmerRange`` in Light module to support 2 byte dimming ranges from Tuya
- Add Zigbee additional commands and sending messages to control devices (#6095)
- Fix Rules were not triggered with IR unknown protocol or in sonoff-it (#6629)
- Add define USE_DEEPSLEEP and command ``DeepSleepTime 0 or 10..86400`` (seconds) to enter deepsleep mode (#6638)
- Add define USE_SONOFF_RF to enable/disable Sonoff Rf support (#6648)
- Add incremental beeps to Ifan03 remote control fan speed buttons (#6636)
- Add rule support after every command execution like Fanspeed#Data=2 (#6636)
- Fix handling of ligth channels when pwm_multichannel (Option68) is enabled
- Add WebUI for multiple, independent PWM channels
- Remove default DS18B20 driver and only support define DS18x20 (#6647)
- Add support for PMS3003 dust particle sensor
- Change Sonoff L1 support by adding define USE_SONOFF_L1

### 6.6.0.17 20191009

- Add command ``SetOption34 0..255`` to set backlog delay. Default value is 200 (mSeconds) (#6562)
- Add command ``Gpio 255`` to show physical GPIO configuration of all non-flash pins (#6407)

### 6.6.0.16 20191008

- Change PZEM004T default address mask from 0.0.0.x to 192.168.1.x for legacy reason (#6585)
- Fix PZEM004T, PZEMAC and PZEMDC autodetection (#6585)
- Change light drivers internals to ease management

### 6.6.0.15 20191003

- Change command ``PulseTime`` JSON message format and allow display of all pulsetimer information (#6519)
- Add support for Chint DDSU666 Modbus energy meter by Pablo Zerón
- Add support for SM2135 as used in Action LSC Smart Led E14 (#6495)
- Add command ``SetOption72 0/1`` to switch between software (0) or hardware (1) energy total counter (#6561)
- Add Zigbee tracking of connected devices and auto-probing of Manuf/Model Ids
- Fix better handling of PWM White Temperature mode for Module 48 (#6534)

### 6.6.0.14 20190925

- Change command ``Tariffx`` to allow time entries like 23 (hours), 1320 (minutes) or 23:00. NOTE: As this is development branch previous tariffs are lost! (#6488)
- Remove support for define USE_DS18x20_LEGACY and legacy DS18x20 driver (#6486)
- Add initial support for MQTT logging using command ``MqttLog <loglevel>`` (#6498)
- Add Zigbee more support - collect endpoints and clusters, added ZigbeeDump command
- Add initial support for shutters by Stefan Bode (#288)
- Add command to MCP230xx: ``sensor29 pin,0/1/2`` for OFF/ON/TOGGLE
- Add initial support for PCF8574 I2C I/O Expander (currently output only) by Stefan Bode
- Add command ``SetOption71 0/1`` to switch between different Modbus Active Energy registers on DDS238-2 energy meters (#6531)
- Change command ``SetOption43`` to make it more general. Now supports PS_16_DZ driver too (#6544)
- Change command handling by moving buffers up in chain solving MQTTlog support (#6529)
- Change detection of non-MQTT commands by allowing non-space characters as delimiter (#6540)
- Fix TasmotaSerial: move serial send to IRAM for high speed baud rates

### 6.6.0.13 20190922

- Add command ``EnergyReset4 x,x`` to initialize total usage for two tarrifs
- Add command ``EnergyReset5 x,x`` to initialize total export (or production) for two tarrifs
- Add command ``Sensor34 8,0`` and ``Sensor34 8,1`` to disable/enable JSON message on weight change over 4 gram
- Add JSON array index support to rules evaluation allowing trigger on ENERGY#POWER[2]>0.60 from JSON ..,"Power":[0.00,0.68],.. (#6160)

### 6.6.0.12 20190910

- Redesign command ``Tariff`` to now default to 0 (=disabled) and allowing to set both Standard Time (ST) and Daylight Savings Time (DST) start hour
-  Commands ``Tariff1 22,23`` = Tariff1 (Off-Peak) ST,DST   Tariff2 (Standard) 6,7 = Tariff2 ST,DST   Tariff9 0/1 = Weekend toggle (1 = Off-Peak during weekend)
- Change rename "Data" to "Hash" and limit to 32 bits when receiving UNKNOWN IR protocol (see DECODE_HASH from IRremoteESP8266)
- Add command ``Gpios 255/All`` to show all available GPIO components (#6407)
- Change JSON output format for commands ``Adc``, ``Adcs``, ``Modules``, ``Gpio`` and ``Gpios`` from list to dictionary (#6407)
- Add Zigbee support phase 3 - support for Xiaomi lumi.weather air quality sensor, Osram mini-switch
- Change energy sensors for three phase/channel support
- Add support for Shelly 2.5 dual energy (#6160)
- Add initial support for up to three PZEM-014/-016 on serial modbus connection with addresses 1 (default), 2 and 3 (#2315)
- Add initial support for up to three PZEM-004T on serial connection with addresses x.x.x.1 (default), 2 and 3 (#2315)
- Add initial support for up to three PZEM-003/-017 on serial modbus connection with addresses 1 (default), 2 and 3 (#2315)
- Add driver USE_SDM630_2 as future replacement for USE_SDM630 - Pls test and report
- Add command ``ModuleAddress 1/2/3`` to set Pzem module address when a single module is connected (#2315)

### 6.6.0.11 20190907

- Change Settings crc calculation allowing short term backward compatibility
- Add support for up to 4 INA226 Voltage and Current sensors by Steve Rogers (#6342)
- Change Improve reliability of TasmotaSerial at 115200 bauds and reduce IRAM usage for Stage/pre-2.6
- Add support for A4988 stepper-motor-driver-circuit by Tim Leuschner (#6370)
- Add support for Hiking DDS238-2 Modbus energy meter by Matteo Campanella (#6384)

### 6.6.0.10 20190905

- Redesign Tuya support by Shantur Rathore removing commands SetOption34, 41, 44, 45, 46 and 65 (#6353)
- Add command Reset 99 to reset bootcount to zero (#684, #6351)
- Change command Time 1/2/3 to select JSON time format ISO, ISO + Epoch or Epoch for legacy reason

### 6.6.0.9 20190828

- Change theoretical baudrate range to 300..19660500 bps in 300 increments (#6294)
- Add Full support of all protocols in IRremoteESP8266, to be used on dedicated-IR Tasmota version. Warning: +81k Flash when compiling with USE_IR_REMOTE_FULL
- Add compile time define USE_WS2812_HARDWARE to select hardware type WS2812, WS2812X, WS2813, SK6812, LC8812 or APA106 (DMA mode only)
- Add 'sonoff-ir' pre-packaged IR-dedicated firmware and 'sonoff-ircustom' to customize firmware with IR Full protocol support
- Add Zigbee support phase 2 - cc2530 initialization and basic ZCL decoding
- Add driver USE_SDM120_2 with Domoticz P1 Smart Meter functionality as future replacement for USE_SDM120 - Pls test and report
- Add command Power0 0/1/2/Off/On/Toggle to control all power outputs at once (#6340)
- Add time to more events (#6337)
- Add command Time 1/2/3 to select JSON time format ISO + Epoch, ISO or Epoch

### 6.6.0.8 20190827

- Add Tuya Energy monitoring by Shantur Rathore
- Add phase 1 Domoticz P1 Smart Meter support using energy sensors handled by xdrv_03_energy.ino based on an idea by pablozg
-   Add commands Tariff1 0..23 (start Off-Peak hour), Tariff2 0..23 (start Standard hour) and Tariff3 0/1 (Saturday and Sunday Off-Peak)

### 6.6.0.7 20190825

- Expand Settings area to 4k for future use

### 6.6.0.6 20190819

- Add I2C display driver for SH1106 oled by Gerhard Mutz
- Add SPI display drivers for epaper 4.2 inch, ILI9488 TFT, SSD1351 Color oled and RA8876 TFT by Gerhard Mutz
- Add support for HM17 bluetooth LE passive scan of ibeacon devices by Gerhard Mutz

### 6.6.0.5 20190816

- Add command WebSensor<sensor number> 0/1 to control display of sensor data in web GUI (#6085)
- Change some table locations from RAM to Flash
- Fix wrong telemetry message when SetOption68 1 (#6191)
- Add support for RDM6300 125kHz RFID Reader by Gerhard Mutz

### 6.6.0.4 20190806

- Add support for CHIRP soil moisture sensor by Christian Baars
- Add debug compile features using defines DEBUG_TASMOTA_CORE, DEBUG_TASMOTA_DRIVER and DEBUG_TASMOTA_SENSOR.
-   See DEBUG_CORE_LOG example in sonoff.ino and DEBUG_DRIVER_LOG example in xdrv_09_timers.ino
- Add support for Solax X1 inverter by Pablo Zerón
- Add ZigBee support phase 1 - low level MQTT ZNP messages for CC2530 devices
- Add command Buzzer with optional parameters <number of beeps>,<duration of beep in 100mS steps>,<duration of silence in 100mS steps> enabled when a buzzer is configured (#5988)
- Add support for PAJ7620 gesture sensor by Christian Baars

### 6.6.0.3 20190725

- Change filename of configuration backup from using FriendlyName1 to Hostname solving diacritic issues (#2422)
- Change Store AWS IoT Private Key and Certificate in SPI Flash avoiding device-specific compilations
- Upgrade library IRRemoteEsp8266 to 2.6.4, now using sendPioneer()
- Add support for MAX31865 Thermocouple sensor by Alberto Lopez Siemens
- Add option 0 to Width1 (Marker), Width2 (Second), Width3 (Minute) and Width4 (Hour) disabling display (#6152)
- Add MqttCount metric to STATE (#6155)
- Add define USE_ENERGY_MARGIN_DETECTION to disable Energy Margin and Power Limit detection
- Add define USE_ENERGY_POWER_LIMIT to disable Energy Power Limit detection while Energy Margin detection is active
- Add allow repeat/longpress for IRSend raw, introduced IRSend<r> option (#6074)
- Add SetOption68 to enable multi-channel PWM instead of a single light (#6134)

### 6.6.0.2 20190714

- Change commands Var and Mem to show all parameters when no index is given (#6107)
- Add command SetOption67 0/1 to disable or enable a buzzer as used in iFan03
- Add command DisplayWidth to set pixel width on supported devices
- Add command DisplayHeight to set pixel height on supported devices
- Add support for Sonoff iFan03 as module 71 (#5988)
- Add support for a buzzer
- Add support for IRSend long press ('repeat' feature from IRRemoteESP8266) (#6074)
- Add support for IRHVAC Midea/Komeco protocol (#3227)
- Add support for more IRSend protocols enabled in my_user_config.h
- Add support for IRSend Pioneer protocol (#6100)
- Add Oled reset GPIO option "OLED reset"

### 6.6.0.1 20190708

- Fix Domoticz battery level set to 100 if define USE_ADC_VCC is not used (#6033)
- Fix Force Elliptic Curve for Letsencrypt TLS #6042
- Fix WeMo emulation for 1G echo and 2G echo dot (#6086)
- Fix Xiaomi Philips brightness (#6091)
- Change defines USE_TX20_WIND_SENSOR and USE_RC_SWITCH in my_user_config.h to disable to lower iram usage enabling latest core compilation (#6060, #6062)
- Add blend RGB leds with White leds for better whites (#5895, #5704)
- Add command SetOption41 0..8 to control number of Tuya switches (#6039)
- Add command SetOption42 0..255 to set overtemperature (Celsius only) threshold resulting in power off all on energy monitoring devices. Default setting is 90 (#6036)
- Add command SetOption66 0/1 to enable or disable Tuya dimmer range 255 slider control
- Add command Time to disable NTP and set UTC time as Epoch value if above 1451602800 (=20160101). Time 0 re-enables NTP (#5279)
- Add AZ7798 automatic setting of clock display (#6034)
- Add Epoch and UptimeSec to JSON messages (#6068)
- Add support for up to 4 INA219 sensors (#6046)

### 6.6.0 20190707

- Remove support of TLS on core 2.3.0 and extent support on core 2.4.2 and up
- Remove MQTT uptime message every hour
- Refactor some defines to const
- Refactor webserver HTML input, button, textarea, and select name based on id
- Refactor webserver sensor data collection
- Refactor TLS based on BearSSL, warning breaking change for fingerprints validation
- Refactor management of lights, using classes and integers instead of floats
- Refactor UDP initial message handling from string to char using static memory and add debug info (#5505)
- Refactor IRSend and receive for 64-bit support (#5523)
- Refactor MQTT which might solve issue (#5755)
- Refactor IRSend by using heap when more than 199 values need to be send. May need increase of define MQTT_MAX_PACKET_SIZE too (#5950)
- Refactor double to float in rules, and replaced trigonometric functions from stdlib with smaller versions (#6005)
- Change pubsubclient MQTT_KEEPALIVE from 10 to 30 seconds for AWS IoT support
- Change gamma correction as default behavior, ie "Ledtable 1"
- Change PWM resolution from 8 to 10 bits for low brightness lights
- Change IRSend Panasonic protocol to 64-bit (#5523)
- Change ADC0 to enabled by default in my_user_config.h (#5671)
- Change define USE_EMULATION by USE_EMULATION_HUE and USE_EMULATION_WEMO (#5826)
- Change default PowerDelta from 80% to 0% on new installations (#5858, #5028, #4813, #4130, #4145, #3795, #3778, #3660, #3648)
- Fix display Bug in KNX webmenu for Physical Address
- Fix the Unescape() function and the SendSerial3 behaviour
- Fix webserver multiple Javascript window.onload functionality
- Fix TasmotaSerial at 9600 bps solving DFPlayer comms (#5528)
- Fix Configure Timer Web GUI (#5568)
- Fix Shelly 2.5 I2C address priority issue when VEML6070 code is present by disabling VEML6070 for Shelly 2.5 (#5592)
- Fix use of SerialDelimiter value 128 (#5634)
- Fix Sonoff Pow R2 / S31 invalid energy increments (#5789)
- Fix core 2.5.x ISR not in IRAM exception (#5837)
- Fix Philips Hue emulation Alexa issue by using part of MAC address for LightId (#5849)
- Fix missing white channel for WS2812 (#5869)
- Fix PZem startup issue (#5875)
- Fix exception 9 when syslog is enabled and NTP is just synced (#5917)
- Fix Toggle functionality to button double press when one button and two devices are detected (#5935)
- Fix channel command for dual dimmers (#5940)
- Fix not restoring white value on power off/power on (#5993)
- Add command AdcParam to control ADC0 Temperature and Light formula parameters
- Add command LedMask to assign which relay has access to power LED (#5602, #5612)
- Add extended LED power control using command LedPowerX where X is 1 to 4. Enabled when "LedLink(i)" is configured too (#5709)
- Add command Sensor20 1..255 to change Nova Fitness SDS01 working period in minutes (#5452)
- Add command SetOption38 6..255 to set IRReceive protocol detection sensitivity mimizing UNKNOWN protocols (#5853)
- Add command SetOption39 1..255 to control CSE7766 (Pow R2) or HLW8032 (Blitzwolf SHP5) handling of power loads below 6W. Default setting is 128 (#5756)
- Add command SetOption40 0..250 to disable button functionality if activated for over 0.1 second. Needs SetOption1 1 and SetOption13 0 (#5449)
- Add command SetOption63 0/1 to disable relay state feedback scan at restart (#5594, #5663)
- Add command SetOption64 0/1 to switch between "-" or "_" as sensor index separator impacting DS18X20, DHT, BMP and SHT3X sensor names (#5689)
- Add command SetOption65 0/1 and more Tuya Serial based device support (#5815)
- Add command WebColor to change GUI colors on the fly
- Add support for AWS IoT with TLS 1.2 on core 2.4.2 and up. Full doc here: https://github.com/arendst/Tasmota/wiki/AWS-IoT
- Add support for Badger HR-E Water Meter (#5539)
- Add support for Shelly 2.5 Energy and overtemp Monitoring (#5592)
- Add support for color and colortone for Philips Hue emulation via Alexa (#5600 #4809)
- Add support for Scripts as replacement for Rules. Default disabled but can be enabled in my_user_config.h (#5689)
- Add support for up to four LEDs related to four power outputs. Enabled when "LedLink(i)" is configured too (#5709)
- Add support for Shelly 1PM Template {"NAME":"Shelly 1PM","GPIO":[56,0,0,0,82,134,0,0,0,0,0,21,0],"FLAG":2,"BASE":18} (#5716)
- Add support for SPS30 Particle sensor thanks to Gerhard Mutz (#5830)
- Add support for VL53L0x time of flight sensor. Might interfere with TSL2561 using same I2C address (#5845)
- Add support for Sonoff L1 thanks to reef-actor (#6002)
- Add rule Http#Initialized
- Add rule System#Save executed just before a planned restart
- Add rule support for single JSON value pair like {"SSerialReceived":"on"} by expanding it to {"SSerialReceived":{"Data":"on"}} allowing for trigger SSerialReceived#Data=on (#5638)
- Add define USE_COUNTER to my_user_config.h to save space in sonoff-basic.bin and sonoff-minimal.bin
- Add define USE_DHT to my_user_config.h to save space in sonoff-basic.bin
- Add defines USE_EMULATION_WEMO and USE_EMULATION_HUE to my_user_config.h to control emulation features at compile time (#5826)
- Add Toggle functionality to button double press when more devices are detected
- Add device OverTemp (>73 Celsius) detection to Energy Monitoring devices with temperature sensor powering off all outputs
- Add Tuya Dimmer 10 second heartbeat serial packet required by some Tuya dimmer secondary MCUs
- Add all temperature, humidity and pressure for global access
- Add validation check when loading settings from flash
- Add HX711 weight restore after controlled restart or after power restore just before executing command Sensor34 7 (#5367, #5786)
- Add GUI hexadecimal color options in my_user_config.h (#5586)
- Add alternative IRSend command syntax IRSend raw,\<freq\>,\<header mark\>,\<header space\>,\<bit mark\>,\<zero space\>,\<one space\>,\<bit stream\> (#5610)
- Add user configurable ADC0 to Module and Template configuration compatible with current FLAG options (#5671)
- Add AriLux RF control GPIO option "ALux IrSel" (159) replacing "Led4i" (59) for full LED control (#5709)
- Add LED GPIO option "LedLink" (157) and "LedLinki" (158) to select dedicated link status LED (#5709)
- Add all 5 PWM channels individually adressable with LEDs. (#5741)
- Add reset of Energy values when connection to sensor is lost for over 4 seconds (#5874, #5881)
- Add checkbox to GUI password field enabling visibility during password entry only (#5934)

### 6.5.0 20190319

- Remove commands SetOption14 and SetOption63 as it has been superseded by command Interlock
- Remove command SetOption35 0-255 for mDNS start-up delay (#4793)
- Remove support for MQTT_LIBRARY_TYPE, MQTT_ARDUINOMQTT and MQTT_TASMOTAMQTT (#5474)
- Change webserver content handling from single String to small Chunks increasing RAM
- Change code use of boolean to bool and byte to uint8_t
- Change code uint8_t flags to bool flags
- Change sonoff_template.h layout regarding optional module flags like ADC0
- Change sonoff_template.h module lay-out by removing non-configurable GPIOs
- Change button driver making it modular
- Change switch driver making it modular and introduce input filter (#4665, #4724)
- Change switch input detection by optimizing switch debounce (#4724)
- Change web authentication (#4865)
- Change image name BE_MINIMAL to FIRMWARE_MINIMAL and USE_xyz to FIRMWARE_xyz (#5106)
- Change GUI weblog from XML to plain text solving possible empty screens (#5154)
- Fix most compiler warnings
- Fix Display exception 28 when JSON value is nullptr received
- Fix epaper driver (#4785)
- Fix HAss Sensor Discovery Software Watchdog restart (#4831, #4988)
- Fix allowable MAX_RULE_VARS to 16 (#4933)
- Fix mDNS addService (#4938, #4951)
- Fix HAss discovery of MHZ19(B) sensors (#4992)
- Fix some exceptions and watchdogs due to lack of stack space (#5215)
- Fix GUI wifi password acception starting with asteriks (*) (#5231, #5242)
- Fix command WebSend intermittent results (#5273, #5304)
- Fix additional characters in fallbacktopic, hostname and mqttclient on core 2.5.0 (#5359, #5417)
- Fix Energy TotalStartTime when commands EnergyReset0 and/or EnergyReset3 used (#5373)
- Fix DS18S20 temperature calculation (#5375)
- Fix float calculations in range from 0 to -1 (#5386)
- Fix exception on GUI Configure Logging and Configure Other (#5424)
- Add commands PowerCal, VoltageCal and CurrentCal for HLW8012, HJL01 and BL0937 based energy sensors
- Add command SerialDelimiter 128 to filter reception of only characters between ASCII 32 and 127 (#5131)
- Add command SSerialSend5 \<hexdata\> to SerialBridge
- Add command Interlock 0 / 1 / 1,2 3,4 .. to control interlock ON/OFF and add up to 8 relays in 1 to 4 interlock groups (#4910, #5014)
- Add command Template 255 to copy module configuration over to current active template and store as user template named Merged (#5371)
- Add command WifiConfig 7 to allow reset of device in AP mode without admin password (#5297)
- Add command SetOption36 to control boot loop default restoration (#4645, #5063)
- Add command SetOption37 for RGBCW color mapping (#5326)
- Add command SetOption55 0/1 and define MDNS_ENABLE to disable/enable mDNS (#4793, #4923)
- Add command SetOption62 0/1 to disable retain on Button or Switch hold messages (#5299)
- Add support for Smanergy KA10 Smart Wall Socket with Energy monitoring
- Add support for commands in sensor drivers
- Add support for MAX31855 K-Type thermocouple sensor using softSPI (#4764)
- Add support for Near Field Communication (NFC) controller PN532 using Serial (#4791, #5162)
- Add support for OBI Power Socket 2 (#4829)
- Add support for YTF IR Bridge (#4855)
- Add support for Mi LED Desk Lamp with rotary switch (#4887)
- Add support for Digoo DG-SP202 Smart Socket with Energy monitoring (#4891)
- Add support for MAX44009 Ambient Light sensor (#4907)
- Add support for inverted buttons and inverted buttons without pullup (#4914)
- Add support for Luminea ZX2820 Smart Socket with Energy monitoring (#4921)
- Add support for multiple ADS1115 I2C devices (#5083)
- Add support for online template change using command Template or GUI Configure Other (#5177)
- Add support for Korean language translations (#5344)
- Add support for sensor SCD30 (#5434)
- Add parameter CFG_HOLDER to status 1 message (#5206)
- Add SetOption32 until SetOption49 diagnostic information to Status 3 report as replacement for second property value in SetOption property name
- Add Resolution property to Status 3 report providing previous SetOption second value property
- Add property MqttCount to status 6 message representing number of Mqtt re-connections
- Add property LinkCount to state and status 11 message representing number of Wifi Link re-connections
- Add property Downtime to state and status 11 message representing the duration of wifi connection loss
- Add variable %timestamp% to rules (#4749)
- Add rule support for "==", "!=" ">=" and "<=" (#5122)
- Add rule expression enabled by define USE_EXPRESSION in my_user_config.h (#5210)
- Add Power status functionality to LED2 when configured leaving LED1 for Link status indication
- Add user configuration of HLW8012 and HJL-01/BL0937 Energy Monitoring as used in Sonoff Pow and many Tuya based devices
- Add user configuration of MCP39F501 Energy Monitoring as used in Shelly2
- Add online template configuration using both commands and Configure Template menu option in GUI
- Add (S)SerialSend3 escape sequence \x to allow hexadecimal byte value (#3560, #4947)
- Add define DS18B20_INTERNAL_PULLUP to select internal input pullup when only one DS18B20 sensor is connected eliminating external resistor (#4738)
- Add button control when no relay configured (#4682)
- Add startup delay of 4 seconds to button control (#4829)
- Add core version conditional compile options to provided PWM files (#4917)
- Add resiliency to saved Settings (#5065)
- Add MHZ19 Temperature as Domoticz Temperature selection (#5128)
- Add HAss status sensor (#5139)
- Add status message to former declined group commands (#5145)
- Add 0x to IRRemote (SetOption29) and RCSwitch (SetOption28) received hexadecimal data (#5431)

### 6.4.1 20181224

- Change RAM usage BMP/BME I2C sensors
- Change FallbackTopic from cmnd/\<mqttclient\>/ to cmnd/\<mqttclient\>_fb/ to discriminate from Topic (#1528)
- Change FallbackTopic detection (#4706)
- Change Hass discovery to short MQTT messages as used by Hass 0.81 and up (#4711)
- Change MQTT GUI password handling (#4723)
- Fix possible dtostrf buffer overflows by increasing buffers
- Fix wifi strongest signal detection (#4704)
- Fix Alexa "this value is outside the range of the device". Needs power cycle and Alexa deletion/discovery cycle. (#3159, #4712)
- Add Slovak language file (#4663)
- Add support for AZ-Instrument 7798 CO2 meter/datalogger (#4672)
- Add define WIFI_SOFT_AP_CHANNEL in my_user_config.h to set Soft Access Point Channel number between 1 and 13 as used by Wifi Manager web GUI (#4673)
- Add define USE_MQTT_TLS_CA_CERT for checking MQTT TLS against root ca using Let's Encrypt cert from sonoff_letsencrypt.h - not supported with core 2.3.0 (#4703)

### 6.4.0 20181217

- Change GUI Configure Module by using AJAX for data fetch to cut page size (and memory use) by 40%
     In case of web page errors clear your browser cache or do Page Reload (F5 or Ctrl+R)
- Change enforcing flashmode dout but it is still mandatory
- Change bootcount update (being first) flash write to 10 seconds after restart
- Change display and epaper drivers
- Change command WebSend Host header field from IP address to hostname (#4331)
- Change log buffer size from 512 to 520 to accommodate http sensor data (#4354)
- Change default WIFI_CONFIG_TOOL from WIFI_WAIT to WIFI_RETRY in my_user_config.h (#4400)
- Change webgui refresh time delay for Save Settings and local OTA Upload (#4423)
- Change SR-04 driver to use NewPing library (#4488)
- Change MCP230xx driver to support interrupt retention over teleperiod (#4547)
- Change support for MPU6050 using DMP (#4581)
- Fix unintended function overload of WifiState
- Fix wifi connection errors using wifi disconnect and ESP.reset instead of ESP.restart
- Fix Sonoff Pow R2 and Sonoff S31 Serial interface hang caused by Sonoff Basic R2 driver delay implementation (and possibly core bug)
- Fix MQTT connection error after restart
- Fix wifi re-scan connection baseline
- Fix possible strncat buffer overflows
- Fix intermittent Pzem sensor energy overflow calculation error
- Fix shelly2 ghost switching caused by lack of pull-up inputs (#4255)
- Fix hardware serial pin configuration. To keep using hardware serial swap current Rx/Tx pin configuration only (#4280)
- Fix MqttRetry values above 255 seconds (#4424)
- Fix WifiManager functionality on initial installation (#4433)
- Fix ArduinoOTA for Core 2.5.0 (#4620)
- Add minutes to commands Timezone to allow all possible world timezones
- Add more strict checks for GPIO selections
- Add code image and optional commit number to version
- Add dynamic delay to main loop providing time for wifi background tasks
- Add additional start-up delay during initial wifi connection
- Add support for decoding Theo V2 sensors as documented on https://sidweb.nl using 434MHz RF sensor receiver
- Add support for decoding Alecto V2 sensors like ACH2010, WS3000 and DKW2012 weather stations using 868MHz RF sensor receiver
- Add user definition of defines WIFI_RSSI_THRESHOLD (default 10) and WIFI_RESCAN_MINUTES (default 44)
- Add command SetOption58 0/1 to enable IR raw data info in JSON message (#2116)
- Add command IRSend <frequency>|0,<rawdata1>,<rawdata2>,.. to allow raw data transmission (#2116)
- Add command SetOption56 0/1 to enable wifi network scan and select highest RSSI (#3173)
- Add command SetOption57 0/1 to enable wifi network re-scan every 44 minutes with a rssi threshold of 10 to select highest RSSI (#3173)
- Add support for SDM220 (#3610)
- Add default sleep 1 to sonoff-basic to lower energy consumption (#4217)
- Add wifi status to Tuya (#4221)
- Add delays to reduce CPU usage at boot time (#4233)
- Add command SetOption24 0/1 to select pressure unit as hPa or mmHg (#4241)
- Add optional hardware serial when GPIO13(Rx) and GPIO15(Tx) are selected removing hardware serial from GPIO01(Tx) and GPIO03(Rx) (#4288)
- Add support for Gosund SP1 v2.3 Power Socket with Energy Monitoring (#4297)
- Add support for Armtronix dimmers. See wiki for info (#4321)
- Add to command WebSend option to send a direct path when command starts with a slash (#4329)
- Add support for LG HVac and IrRemote (#4377)
- Add initial support for Hass sensor discovery (#4380)
- Add support for Fujitsu HVac and IrRemote (#4387)
- Add support for I2C MGC3130 Electric Field Effect sensor by Christian Baars (#3774, #4404)
- Add command CalcRes to set number of decimals (0 - 7) used in commands ADD, SUB, MULT and SCALE (#4420)
- Add CPU average load to state message (#4431)
- Add command SetOption59 0/1 to change state topic from tele/STATE to stat/RESULT (#4450)
- Add support for SM Smart Wifi Dimmer PS-16-DZ (#4465)
- Add support for Teckin US Power Socket with Energy Monitoring (#4481)
- Add command SetOption60 0/1 to select dynamic sleep (0) or sleep (1) (#4497)
- Add support for iFan02 Fanspeed in Domoticz using a selector (#4517)
- Add support for GPIO02 for newer Sonoff Basic (#4518)
- Add Announce Switches to MQTT Discovery (#4531)
- Add support for Manzoku Power Strip (#4590)

### 6.3.0 20181030

- Change web Configure Module GPIO drop down list order for better readability
- Change status JSON message providing more switch and retain information
- Change xsns_17_senseair.ino to use TasmotaModbus library
- Change MCP230xx driver
- Change PubSubClient Mqtt library to non-blocking EspEasy version
- Change energy monitoring using energy sensor driver modules
- Change Webserver page handler for easier extension (thx to Adrian Scillato)
- Change pinmode for no-pullup defined switches to pullup when configured as switchmode PUSHBUTTON (=3 and up) (#3896)
- Change default OTA Url to http://thehackbox.org/tasmota/release/sonoff.bin (#4170)
- Remove support for MQTT Client esp-mqtt-arduino by #define MQTT_LIBRARY_TYPE MQTT_ESPMQTTARDUINO
- Remove commands PowerCal, VoltageCal and CurrentCal as more functionality is provided by commands PowerSet, VoltageSet and CurrentSet
- Remove restart after ntpserver change and force NTP re-sync (#3890)
- Fix showing Period Power in energy threshold messages
- Fix header file execution order by renaming user_config.h to my_user_config.h
- Fix some TSL2561 driver issues (#3681)
- Fix KNX PA exception. Regression from 6.2.1 buffer overflow caused by subStr() (#3700, #3710)
- Fix setting and getting color temperature for Philips Hue emulation (#3733)
- Fix ButtonRetain to not use default topic for clearing retain messages (#3737)
- Fix syslog when emulation is selected (#2109, #3784)
- Fix rule trigger POWER1#STATE execution after restart and SetOption0 is 0 (#3856)
- Fix Home Assistant forced light discovery (#3908)
- Fix invalid configuration restores and decode_config.py crc error when savedata = 0 (#3918)
- Fix timer offset -00:00 causing 12:00 hour offset (#3923)
- Fix I2CScan invalid JSON error message (#3925)
- Fix exception when wrong Domoticz JSON message is received (#3963)
- Fix Sonoff Bridge RfRaw receive (#4080, #4085)
- Fix possible wifi connection error (#4044, #4083)
- Fix invalid JSON floating point result from nan (Not a Number) and inf (Infinity) into null (#4147)
- Fix rule mqtt#connected trigger when mqtt is disabled (#4149)
- Add support for LCD, Matrix, TFT and Oled displays
- Add support for Neo Coolcam Wifi Smart Power Plug
- Add support for Michael Haustein ESP Switch
- Add support for MQTT Client based on lwmqtt to be selected by #define MQTT_LIBRARY_TYPE MQTT_ARDUINOMQTT
- Add support for Neo Coolcam Wifi Smart Power Plug
- Add support for Michael Haustein ESP Switch
- Add support for MQTT Client based on lwmqtt to be selected by #define MQTT_LIBRARY_TYPE MQTT_ARDUINOMQTT
- Add support for DS3231 Real Time Clock
- Add support for HX711 Load Cell with optional web GUI scale interface to demonstrate easy GUI plug-in
- Add support for serial 8N2 communication to TasmotaModbus and TasmotaSerial libraries
- Add support for RF transceiving using library RcSwitch (#2702)
- Add support for Shelly 1 and Shelly 2 (#2789)
- Add support for La Crosse TX20 Anemometer (#2654, #3146)
- Add support for MP3 player using DFRobot RB-DFR-562 (#3723)
- Add Support for Xiaomi-Philips Bulbs (#3787)
- Add support for PCA9685 12bit 16pin hardware PWM driver (#3866)
- Add support for EXS Relay V5.0 (#3810)
- Add support for OBI Power Socket (#1988, #3944)
- Add support for Teckin Power Socket with Energy Monitoring (#3950)
- Add support for Pzem-003/017 DC Energy monitoring module (#3694)
- Add support for Pzem-014/016 AC Energy monitoring module (#3694)
- Add support for CSL Aplic WDP 303075 Power Socket with Energy Monitoring (#3991, #3996)
- Add support for Tuya Dimmer (#469, #4075)
- Add command Display to show all settings at once
- Add command SerialSend5 to send raw serial data like "A5074100545293"
- Add command WebRefresh 1000..10000 to control web page refresh in milliseconds. Default is 2345
- Add command WeightRes 0..3 to control display of decimals for kilogram
- Add command RGBWWTable to support color calibration (#3933)
- Add command Reset 4 (reset to defaults but keep wifi params) and Reset 5 (as reset 4 and also erase flash) (#4061)
- Add command SetOption35 0..255 (seconds) to delay mDNS initialization to control possible Wifi connect problems
- Add command SetOption52 0/1 to control display of optional time offset from UTC in JSON messages (#3629, #3711)
- Add command SetOption53 0/1 to toggle gui display of Hostname and IP address (#1006, #2091)
- Add authentication to HTTP web pages
- Add decimals as input to commands PowerSet, VoltageSet and CurrentSet
- Add tools/decode-config.py by Norbert Richter to decode configuration data. See file for information
- Add define USE_DISPLAYS for selecting image sonoff-display
- Add define USE_BASIC for selecting image sonoff-basic without most sensors
- Add auto reload of main web page to some web restarts
- Add TasmotaModbus library as very basic modbus wrapper for TasmotaSerial
- Add more API callbacks and document API.md
- Add Apparent Power and Reactive Power to Energy Monitoring devices (#251)
- Add token %hostname% to command FullTopic (#3018)
- Add Wifi channel number to state message (#3664)
- Add user configurable GPIO02 and GPIO03 on H801 devices (#3692)
- Add toggle function RGBW lights (#3695, #3697)
- Add network information to display start screen (#3704)
- Add sleep to Nova Fitness SDS01X sensor (#2841, #3724, #3749)
- Add Analog input AD0 enabled to sonoff-sensors.bin (#3756, #3757)
- Add power value below 5W to Sonoff Pow R2 and S31 (#3745)
- Add RF Receiver control to module MagicHome to be used on Arilux LC10 (#3792)
- Add userid/password option to decode-status.py (#3796)
- Add delay after restart before processing rule sensor data (#3811)
- Add force_update to Home Assistant discovery (#3873)
- Add rule triggers SWITCH1#BOOT and POWER1#BOOT (#3904, #3910)
- Add Hebrew language file (#3960)
- Add TotalStartTime to Energy JSON message (#3971)
- Add whitespace removal from RfRaw and SerialSend5 (#4020)
- Add support for two BMP/BME sensors (#4195)

### 6.2.1 20180905

- Fix possible ambiguity on command parameters if StateText contains numbers only (#3656)
- Fix Wemo emulation to select the first relay when more than one relay is present (#3657)
- Fix possible exception due to buffer overflow (#3659)
- Fix lost energy today and total energy value after power cycle (#3689)

### 6.2.0 20180901

- Allow user override of define MAX_RULE_VARS and MAX_RULE_TIMERS (#3561)
- Disable wifi sleep for both Esp8266/Arduino core 2.4.1 and 2.4.2 to solve device freeze caused by Espressif SDK bug (#3554)
- Change DS18B20 driver to provide better instant results
- Change some sensor drivers to provide instant results
- Change define USE_ALL_SENSORS to USE_SENSORS as it doesn't contain all sensors due to duplicate I2C addresses
- Change some sensor update timings: AdcEvery 200 -> 250, Senseair 300 -> 250, SDM120 300 -> 250, SDM630 300 -> 250
- Change default Wifi config option from WPS to Wifi Manager if WPS is disabled or Wifi Smartconfig if webserver is disabled or Wifi Serial input if Smartconfig is disabled
- Change SHT1x driver to provide better instant results and fix I2C interference
- Change DHT driver to provide better instant results and add decimals to DHT11 (#3164)
- Change DS18x20 driver to provide better instant results (#3169)
- Change CounterType 1 from milliseconds to microseconds (#3437)
- Change scheduler for better sleep support using Uptime, Delay, PulseTime and TelePeriod, Blinktime (#3581)
- Remove unused functionality from Sonoff-minimal to save space
- Remove WPS and SmartConfig from sonoff-minimal saving 56k code space
- Remove TSL2561 debug message and update library (#2415)
- Remove forced restart when sleep command is executed (#3554)
- Fix invalid response using more than 4 switches and domoticz
- Fix sonoff-minimal not using default settings
- Fix unsecure main webpage update
- Fix DHT driver mixing values for different sensors (#1797)
- Fix EnergyReset3 regression not clearing total energy (#2723)
- Fix rules once regression from v6.1.0 (#3198, #3226)
- Fix command Scale buffer overflow (#3236)
- Fix possible WDT due to long MQTT publish handling (#3313)
- Fix command TimeDst/TimeStd invalid JSON (#3322)
- Fix handling of default names when using names starting with shortcut character ",0,1 or 2 (#3392, #3600, #3618)
- Fix LM75AD I2C sensor detection (#3408)
- Fix iFan02 power on state (#3412, #3530)
- Fix some Pow R2 and S31 checksum errors using optimized re-sync (#3425)
- Fix SDM120 reporting wrong negative values to Domoticz (#3521)
- Fix MQTT reconnection detection when using TasmotaMqtt library (#3558)
- Fix OtaMagic when file path contains a dash (-) (#3563)
- Fix Sonoff Bridge data reception when using Portisch EFM8 firmware using in data buffer length (#3605)
- Add read sensor retry to DS18B20, DS18x20, DHT, SHT1X and HTU21
- Add user selection of Wifi Smartconfig as define USE_SMARTCONFIG in user_config.h
- Add boot loop detection and perform some solutions
- Add wifi and mqtt status led blinkyblinky to be disabled by SetOption31 1. Does not work when LedPower is On (deliberate) (#871, #2230, #3114, #3155)
- Add support for TM1638 switch (#2226)
- Add GPIO options ButtonXn, SwitchXn and CounterXn to select INPUT mode instead of INPUT_PULLUP (#2525)
- Add support for APDS9960 proximity sensor (#3051)
- Add support for MPR121 controller in input mode for touch buttons (#3142)
- Add support for MCP230xx for general purpose input expansion and command Sensor29 (#3188)
- Add default Wifi Configuration tool as define WIFI_CONFIG_NO_SSID in user_config.h if no SSID is configured (#3224)
- Add command Timers 0/1 to globally disable or enable armed timers (#3270)
- Add support for CCS811 sensor (#3309)
- Add Turkish language file (#3332)
- Add command SerialSend4 to send binary serial data (#3345)
- Add initial support for sensor MPU6050 (#3352)
- Add rule triggers Wifi#Connected and Wifi#Disconnected (#3359)
- Add option + to command Rule to concatenate new rule with existing rules (#3365)
- Add message when JavaScript is not enabled in webbrowser (#3388)
- Add build time setting of ButtonTopic and SwitchTopic (#3414)
- Add iFan02 Fanspeed + and Fanspeed - command options (#3415)
- Add Individual HSBColorX commands (#3430, #3615)
- Add output support on MCP23008/MCP23017 (#3436)
- Add modulo option to rules like rule1 on Time#Minute|5 do backlog power on;delay 200;power off endon (#3466)
- Add RGB support for Domoticz (#3547)
- Add all ruletimer values to command RuleTimer result message (#3571)
- Add command Publish2 for publishing retained MQTT messages (#3593)
- Add commands ButtonDebounce 40..1000 and SwitchDebounce 40..1000 to have user control over debounce timing. Default is 50mS (#3594)
- Add RuleX debug options 8,9,10 (StopOnError) to control RuleX execution status after an exception restart (#3607)
- Add rule variables %sunrise%, %sunset%, %uptime% and %time% (#3608)
- Add optional MQTT_TELE_RETAIN to Energy Margins message (#3612, 3614)

### 6.1.1 20180714

- Revert wifi changes (#3177)
- Revert sonoff-minimal removals causing failure of wifi connection (#3177)

### 6.1.0 20180706

- Remove version 3, 4 and pre 5.2 settings auto-upgrade. See https://github.com/arendst/Tasmota/wiki/Upgrading#migration-path
- Change default CFG_HOLDER from 0x20161209 to 4617 (=0x1209) - no impact on default upgrades
- Change number of supported switches from 4 to 8 (#2885, #3086)
- Change BME680 driver from Adafruit to Bosch BME680 library (#2969)
- Fix Pzem004T checksum error
- Fix KNX bug when doing reply of sensors values
- Fix rules induced LWT message
- Fix possible wifi connection problem (#1366)
- Fix some Pow R2 and S31 checksum errors (#1907)
- Fix display selection of un-available GPIO options in Module Configuration webpage (#2718)
- Fix timer re-trigger within one minute after restart (#2744)
- Fix IRSend not accepting data value of 0 by David Conran (#2751)
- Fix vars on rules by Adrian Scillato (#2769)
- Fix bug in KNX menu by Adrian Scillato (#2770)
- Fix anomalies in rules (#2778)
- Fix HUE bridge V1 software version by Heiko Krupp (#2788)
- Fix Hardware Watchdog restart when using event command (#2853)
- Add Ukrainian language file
- Add KNX support for DS18S20 Temperature sensor
- Add CRC to Settings making future upgrades more fail-safe
- Add feature information to Status 4
- Add tools folder with python script decode-status.py for decoding some status fields like SetOption and Features
- Add Slots on the KNX Web Menu to select Group Addess to receive data to trigger rules
- Add two rule sets of 511 characters using commands rule1, rule2 and rule3
- Add Console Commands to send KNX Commands and KNX Values
- Add Slots on the KNX Web Menu to select Group Addess to send data from console commands
- Add Events to trigger rules when a command or read requests is received from KNX
- Add command SetOption30 to enforce Hass discovery as light group (#1784)
- Add support for BlitzWolf BW-SHP2 (and Homecube, Gosund SP1) Energy Monitoring Smart Socket (#2223)
- Add time in minutes to rule Time#Initialized, Time#set and Time#Minute (#2669)
- Add Eastron SDM630 energy meter by Gennaro Tortone (#2735)
- Add KNX communication enhancement by Adrian Scillato (#2742)
- Add KNX energy data by Adrian Scillato (#2750)
- Add rule support for IrReceive and RfReceive (#2758)
- Add python script fw-server.py in tools folder to create a simple OTA server by Gennaro Tortone (#2759)
- Add rule variables %time% for minutes since midnight, %uptime%, %sunrise% and %sunset% giving time in minutes (#2669)
- Add rules %mem1% to %mem5% variable names storing data in flash (#2780)
- Add rules test on %varx% or %memx% (#2780)
- Add optional token %id% substituting the unique MAC address to fulltopic by Michael Graf (#2794)
- Add support for Sonoff S26 Smart Socket (#2808)
- Add command WebSend [<host>(:<port>,<user>:<password>)] <command> (#2821)
- Add increment and decrement value to command Counter (#2838)
- Add support for Sonoff iFan02 as module 44 introducing command FanSpeed 0..3 (#2839)
- Add source information to command execution to be shown with logging option 3 (#2843)
- Add support for uploading Sonoff Bridge firmware found in tools/fw_efm8bb1 folder build by Portisch using Web Gui File Upload (#2886)
- Add command RfRaw to control Portisch firmware features
- Add support for I2C temperature sensor LM75AD (#2909)
- Add option 0 to command Timers disarming all timers (#2962)
- Add performance improvement when updating multiple individual WS2812 pixels (#3007)
- Add command SetOption28 to switch between hex or decimal Sonoff Bridge RF received data format (#3008)
- Add command SetOption29 to switch between hex or decimal IR received data format
- Add decimal values support for commands ADD, SUB, MULT and SCALE (#3083, #3089)
- Add support for bitflags SetOption50 .. SetOption81 (#3118)

### 5.14.0 20180515

- Update language files
- Update TasmotaSerial to 2.0.0 allowing Hardware Serial Fallback when correct connections are configured
- Change command handling
- Change user_config(_override).h defines TIME_STD and TIME_DST
- Change user_config(_override).h otaurl to http://sonoff.maddox.co.uk/tasmota/sonoff.bin (#2588, #2602)
- Fix configuration restore regression from 5.13.1
- Fix compile error when ADC is enabled and Rules are disabled (#2608)
- Fix rule power trigger when no backlog command is used (#2613)
- Fix several timer data input and output errors (#2597, #2620)
- Fix KNX config error (#2628)
- Fix sensor MHZ-19 vanishing data over time (#2659)
- Fix KNX reconnection issue (#2679)
- Fix DST and STD time for Southern Hemisphere by Adrian Scillato (#2684, #2714)
- Add Portuguese in Brazil language file
- Add SetOption26 to enforce use of indexes even when only one relay is present (#1055)
- Add support for sensor SI1145 UV Index / IR / Visible light (#2496)
- Add rule state test for On/Off in addition to 0/1 (#2613)
- Add hardware serial option to MHZ-19 sensor (#2659)
- Add Eastron SDM120 energy meter by Gennaro Tortone (#2694)
- Add user entry DST/STD using commands TimeStd and TimeDst (See wiki for parameter syntax) (#2721)

### 5.13.1 20180501

- Fix JSON buffers size too small for execution in some situations (#2580)
- Fix configuration restore (#2591)
- Add define MODULE for user selecting default model although it preferably should not be changed (#569, #2589)

### 5.13.0 20180430

- Change platformio option sonoff-ds18x20 to sonoff-allsensors enabling ds18x20 and all other sensors in one image
- Change status display of Ssid and SetOption
- Change default option SetOption15 from 0 to 1 providing better initial PWM experience
- Change webpage parameter communication
- Change max number of commands in Backlog from 15 to 30 and ignore commands overflowing
- Change TSL2561 driver to joba library and delete Adafruit library (#1644)
- Change default parameters in user_config.h to undefined for easy installation (#1851)
- Change max user configurable hold time from 10 to 25 seconds (#1851)
- Change Sonoff SC JSON format (#1939)
- Change Polish language to using Diacritics (#2005)
- Change user_config_override usage by providing user_config_override_sample.h (#2228)
- Change MQTT response topic for Energy changes from ENERGY to SENSOR (#2229, #2251)
- Change default Reset configuration time from 4 seconds to 40 seconds on Button hold (#2268)
- Change ESP8266 Analog JSON message from {"Analog0:123"} to {"ANALOG":{"A0:123"}} to accomodate rules (#2560)
- Change Counter JSON message from {"Counter1":0,"Counter3":0} to {"COUNTER":{"C1":0,"C3":0}} to accomodate rules
- Change ADS1115 JSON message from {"ADS1115":{"Analog0":123,"Analog1":123}} to {"ADS1115":{"A0":123,"A1":123}}
- Fix intermittent exception when dns lookup is used while sleep is enabled
- Fix 5.4.0 regression turning off single press after button hold during 4x hold time
- Fix possible wifi connection problem by erasing sdk configuration parameters
- Fix NTP sync to Thu Jan 01 08:00:10 1970 results in uptime 17651+ days (core2.4.1/sdk2.2.1)
- Fix MAX31850 higher temperatures (#1269)
- Fix freeing more code space when emulation is disabled (#1592)
- Fix providing web page configuratin option for Friendly Name when no device (relay or light) is configured (#1850)
- Fix compile error when define HOME_ASSISTANT_DISCOVERY_ENABLE is not set (#1937)
- Fix MQTT TLS fingerprint validation (#2033)
- Fix update temperature on DS18x20 drivers (#2328)
- Fix compile error when not defined USE_TIMERS (#2400)
- Fix configuration filename truncation when it contains spaces (#2484, #2490)
- Fix Energy Today and Yesterday overflow (#2543)
- Add serial debug info
- Add Portuguese language file
- Add Czech language file
- Add Bulgarian language file
- Add Domoticz dust (custom) sensors to PMS5003 and NovaFitness SDS drivers as PM1, PM2.5 and PM10
- Add commands Publish, Rule, RuleTimer and Event. See Wiki about Rule restriction, usage and examples
- Add sonoff-classic, sonoff-allsensors and sonoff-knx
- Add some coloring to important web buttons
- Add support for sensor HC-SR04 ultrasonic (#113, #1964, #2444)
- Add define MQTT_TELE_RETAIN compile option default set to 0 (#1071)
- Add 16 timers using commands Timer and Timers (#1091)
- Add optional Timer configuration webpage to be enabled in user_config.h with define USE_TIMERS_WEB
- Add Multichannel Gas sensor using MultiChannel_Gas_Sensor library (#1245)
- Add Domoticz Battery and RSSI Quality (#1604)
- Add command HSBColor Hue,Sat,Bri (#1642, #2203)
- Add compile time support for WS2812 BRG and RBG led configurations to be defined in user_config.h (#1690)
- Add optional usage of %d or %X suffices in MQTT client to append chipid (#1871)
- Add optional usage of %d or %X suffices in MQTT topic to append chipid (#1871)
- Add optional usage of %d or %04d in ota url to be replaced with chipid (#1871)
- Add Sonoff Bridge command RfKey<x> 5 to show current RF key values either default or learned (#1884)
- Add user configurable serial GPIOs to MagicHome and Arilux modules (#1887)
- Add Russian language file (#1909)
- Add Webserver upload preflight request support (#1927)
- Add Home Assistant clear other device (#1931)
- Add Restart time to Status 1 (#1938)
- Add optional TSL2561 driver using library Joba_Tsl2561 to be enabled in user_config.h with define USE_TSL2561_JOBA (#1951)
- Add support for sensor SHTC3 (#1967)
- Add compiler check for stable lwIP version v1.4 (#1940)
- Add support for multiple SHT3X sensors (#1949, #2110)
- Add always suffix with device number in Mqtt discovery topic (#1962)
- Add support for optional MQTT drivers to be selected in user_config.h (#1992)
- Add optional Arduino OTA support to be enabled in user_config.h (#1998)
- Add diacritics to Polish language file (#2005)
- Add Hungarian language file (#2024)
- Add support for Nova Fitness SDS011 and possibly SDS021 particle concentration sensor (#2070)
- Add single decimal precision to Nova Fitness SDS0x1 sensor values (#2093)
- Add Chinese (Traditional) in Taiwan language file (#2108)
- Add Sonoff SC domoticz support for Sound level as Counter and Air quality (#2118)
- Add a second TLS fingerprint to allow switching keys in TLS mode (#2033, #2102)
- Add display of remaining pulse time to command PulseTime (#2085)
- Add additional time offset to Wifi Retry based on device mac address (#2089)
- Add command Color6 RRGGBB for Clock hour marker color and command Rotation pixels for Clock rotation (#2092)
- Add HTML language header in local language (#2123)
- Add command PowerDelta 0..100 (percentage) to Energy monitoring devices to report on active power load change (#2157)
- Add Restart Reason to Status 1 report (#2161)
- Add command Channel 0..100 to control dimmer value for individual color channels (#2111, #2203)
- Add support for Hardware Serial bridge using commands SerialDelimiter, Baudrate and SerialSend. Supports 8N1 and text only (#2182)
- Add support for Software Serial bridge using commands SerialDelimiter, SBaudrate and SSerialSend. Supports 8N1 and text only (#2190)
- Add support for Zengge WF017 PWM Led strip controller (#2202)
- Add PWM status to command State if PWM enabled (#2203)
- Add all FriendlyNames to Status information (#2208)
- Add Channel status information (#2211)
- Add hexadecimal Data entry to command IrSend using 0x notation (#1290, #2314)
- Add Home Assistant MQTT Discovery for Buttons and change SetOption19 response (#2277)
- Add multiple color entry support for command Led like Led2 120000 001200 000012 setting led2 as Red, Led3 as Green and Led4 as Blue (#2303)
- Add hexadecimal RGB color entry on RGBCW leds (#2304)
- Add support for SGP30 gas and air quality sensor (#2307)
- Add optional Sunrise and Sunset timers with commands Latitide and Longitude to be enabled with define USE_SUNRISE in user_config.h (#2317)
- Add timer sunrise and sunset offset (#2378)
- Add user selectable defines for Sunrise/set Dawn option (#2378)
- Add optional KNX IP Protocol Support (#2402)
- Add random window to timers (#2447)
- Add Greek language file (#2491)
- Add support for Sonoff Pow R2 (#2340)
- Add GPIO_User to GPIO02 for all Sonoff T1 (#2524)

### 5.12.0 20180209

- Change library PubSubClient.h define MQTT_MAX_PACKET_SIZE from 512 to 1000 for Home Assistant  support
- Change relation of define MESSZ being dependent on PubSubClient.h define MQTT_MAX_PACKET_SIZE
- Change command color parameter input checks to less strict for Home Assistant support
- Change command Ina219Mode into command Sensor13
- Change commands HlwPCal, HlwUCal and HlwICal to PowerCal, VoltageCal and CurrentCal to be used for both Pow and S31 calibration
- Change commands HlwPSet, HlwUSet and HlwISet to PowerSet, VoltageSet and CurrentSet to be used for both Pow and S31 calibration
- Change uptime from hour to second resulting in a display of 123T13:45:21 where 123 is days
- Change module name Wemos D1 mini into Generic (#1220)
- Change HTML from width=100% to style=width:100% supporting HTML5 (#1358)
- Change OSWATCH_RESET_TIME (Blocked loop) from 30 to 120 seconds to allow slow networks (#1556)
- Change WIFI_MANAGER_SEC into WIFI_CONFIG_SEC (#1616)
- Change function pointers code to save code space and memory (#1683)
- Change webserver argument processing gaining 5k code space (#1705)
- Change weblog memory usage (#1730, #1793, #1819)
- Update TasmotaSerial library to 1.1.0
- Update language files Italian (#1594), Dutch (#1723) and Spanish (#1722)
- Fix Non-English JSON temperature unit attachement
- Fix Arilux RF induced exception by moving interrupt handler to iram on non ESP8266/Arduino lib v2.3.0
- Fix truncated command names and wrong response for DomoticzSwitchIdx (#1571)
- Fix %-sign issue as printf escape character in Humidity and Sonoff SC (#1579)
- Fix DS18B20 temperature JSON decimal dot (#1561)
- Fix Energy JSON message (#1621)
- Fix IRSend parameter translation (#1636)
- Fix TSL2561 device detection (#1644, #1825)
- Fix BME680 teleperiod resistance measuring (#1647)
- Fix Energy Monitoring Energy Today and Energy Total reading after restart (#1648)
- Fix IRReceive Data value (#1663)
- Fix Energy Monitoring Energy Period roll-over (#1688)
- Fix compiler warnings (#1774)
- Fix command PWM response if no PWM channel is configured (#1783)
- Add locale Decimal Separator to Web sensor page
- Add ColorTemperature to light status message
- Add command PowerOnState option 5 which inverts PulseTime and allows for delayed always on after power on
- Add OtaMagic two step Web server OTA upgrade using filename-minimal image if OTA free space is too small
- Add support for PMS5003 and PMS7003 particle concentration sensor
- Add command SetOption21 1 to allow Energy Monitoring when power is off on Sonoff Pow and Sonoff S31 (#1420)
- Add Chinese language file (#1551)
- Add French language file (#1561)
- Add Spanish language file (#1589)
- Add HTTP Allow Cross Origin removed from ESP8266/Arduino lib v2.4.0 (#1572)
- Add Home Assistant MQTT Discovery for switch and light to be enabled by command SetOption19 1 (#1534) or define HOME_ASSISTANT_DISCOVERY_ENABLE in user_config.h (#1685)
- Add command State to retrieve device state information (same data as teleperiod state and status 11 in slightly different JSON format)
- Add optional login to Webserver AP mode (#1587, #1635)
- Add command Sensor15 2 to start MHZ19(B) Zero Point Calibration (#1643)
- Add support for Sonoff S31 Smart Socket with Power Consumption Detection (#1626)
- Add command SetOption20 to allow update of Dimmer/Color/Ct without turning power on (#1719, #1741)
- Add NTP sync time slot based on chip id (#1773)
- Add cursor pointer to web button (#1836)

### 5.11.1 20180107

- Fix Sonoff Pow command handling (#1542)

### 5.11.0 20180107

- Minor webpage HTML optimizations (#1358)
- Updated German translation (#1438)
- Change Sonoff Pow Energy MQTT data message and consolidate Status 8 into Status 10
- Change ADS1115 default voltage range from +/-2V to +/-6V (#1289)
- Change text to Active for 3 minutes (#1364)
- Change Wemo SetBinaryState to distinguish from GetBinaryState (#1357)
- Change output of HTTP command to valid JSON and Array only (#1363)
- Removed all MQTT, JSON and Command language defines from locale files and set fixed to English (#1473)
- Renamed commands Color2,3,4 to Color3,4,5
- Fix BME280 calculation (#1051)
- Fix Sonoff Bridge missed learned key if learned data contains 0x55 (End of Transmission) flag (#1095, #1294)
- Fix PWM initialization in Dimmer/Color mode (#1321)
- Fix Wemo Emulation (#1357)
- Fix display of build date and time in non-english locale (#1465)
- Fix Wemo and Hue emulation by adding M-Search response delay (#1486)
- Add libraries Adafruit_BME680-1.0.5, Adafruit_Sensor-1.0.2.02, TasmotaSerial-1.0.0 and TSL2561-Arduino-Library
- Add command Color2 to set color while keeping same dimmer value
- Add device function pointers
- Add support for SenseAir S8 CO2 sensor
- Add color led signal to Carbon Dioxide (CO2) sensors using defines CO2_LOW and CO2_HIGH in user_config.h
- Add support for Domoticz Air Quality sensor to be used by MH-Z19(B) and SenseAir sensors
- Add support for PZEM004T energy sensor
- Add support for iTead SI7021 temperature and humidity sensor by consolidating DHT22 into AM2301 and using former DHT22 as SI7021 (#735)
- Add support for BME680 using adafruit libraries (#1212)
- Add support for MH-Z19(B) CO2 sensor (#561, #1248)
- Add multipress support and more user configurable GPIO to Sonoff Dual R2 (#1291)
- Add support for TSL2561 using adafruit library (#661, #1311)
- Add support for SHT3x (#1314)
- Add support for Arilux LC06 (#1414)
- Add Italian language file (#1449)
- Add 2nd Gen Alexa support to Wemo emulation discovery (#1357, #1450)
- Add define for additional number of WS2812 schemes (#1463)

### 5.10.0 20171201

- Upgrade library ArduinoJson to 5.11.2
- Upgrade library IRRemoteEsp8266 to 2.2.1 + 2 commits but disabled some protocols (code size reduction)
- Upgrade library NeoPixelBus to 2.2.9
- Upgrade library OneWire to 2.3.3 + 6 commits and disabled CRC lookup-table (#define ONEWIRE_CRC8_TABLE 0) (code size reduction)
- Update library PubSubClient to 2.6 + 9 commits and additional delay (#790)
- Update core_esp8266_wiring_digital.c to latest (staged) level
- Patch library I2Cdevlib-Core for esp8266-core 2.4.0-rc2 compatibility
- Remove command EnergyReset 1..3 now replaced by EnergyReset1 to EnergyReset3
- Remove spaces in JSON messages (code size reduction)
- Renamed xsns_05_ds18x20.ino to xsns_05_ds18x20_legacy.ino still using library OneWire and providing dynamic sensor scan
- Fix possible iram1_0_seg compile error by shrinking ICACHE_RAM_ATTR code usage
- Fix PWM watchdog timeout if Dimmer is set to 100 or Color set to 0xFF (#1146)
- Fix Sonoff Bridge Learn Mode hang caused by unrecognised RF code (#1181)
- Fix blank console log window by using XML character encoding (#1187)
- Fix wrong response name for command HlwISet (#1214)
- Fix DHT type sensor timeout recognition by distinguish "signal already there" from "timeout" (#1233)
- Add fixed color options 1..12 to command Color
- Add + (plus) and - (minus) to commands Dimmer (+10/-10), Speed and Scheme
- Add + (plus) and - (minus) to command Color to select 1 out of 12 preset colors
- Add + (plus) and - (minus) to command Ct to control ColdWarm led ColorTemperature (+34/-34)
- Add commands EnergyReset1 0..42500, EnergyReset2 0..42500 and EnergyReset3 0..42500000
-  to (Re)set Energy Today, Yesterday or Total respectively in Wh (#406, #685, #1202)
- Add optional ADS1115 driver as alternative for unsupported I2Cdevlib in esp8266-core 2.4.0-rc2
- Add support for INA219 Voltage and Current sensor to be enabled in user_config.h with define USE_INA219
- Add support for Arilux LC11 (Clearing RF home code when selecting no Arilux module)
- Add support for WS2812 RGBW ledstrips to be enabled in user_config.h with define USE_WS2812_CTYPE (#1156)
- Add SettingsSaveAll routine to command SaveData to be used before controlled power down (#1202)
- Add option PUSHBUTTON_TOGGLE (SwitchMode 7) to allow toggling on any switch change (#1221)
- Add new xdrv_05_ds18x20.ino free from library OneWire and add the following features:
-  Add support for DS1822
-  Add forced setting of 12-bit resolution for selected device types (#1222)
-  Add read temperature retry counter (#1215)
-  Fix lost sensors by performing sensor probe at restart only thereby removing dynamic sensor probe (#1215)
-  Fix sensor address sorting using ascending sort on sensor type followed by sensor address
-  Rewrite JSON resulting in shorter message allowing more sensors in default firmware image:
-   "DS18B20-1":{"Id":"00000483C23A","Temperature":19.5},"DS18B20-2":{"Id":"0000048EC44C","Temperature":19.6}
- Add additional define in user_config.h to select either single sensor (defines disabled), new multi sensor (USE_DS18X20) or legacy multi sensor (USE_DS18X20_LEGACY)
- Add clock support for more different pixel counts (#1226)
- Add support for Sonoff Dual R2 (#1249)
- Add FriendlyName to web page tab and add program information to web page footer (#1275)

### 5.9.1 20171107

- Add external sensor function pointer interface to enable easy sensor addition
- Add support for ADS1115 to be enabled in user_config.h and needs libraries i2cdevlib-Core and i2cdevlib-ADS1115 (#338, #660)
- Fix Backup Configuration file download failure by defining proper file size (#1115)
- Fix Exception 26 and empty console screen after usage of command WakeupDuration (#1133)
- Fix some changed iTead web links in README.md (#1137)

### 5.9.0 20171030

- Rewrite code (partly) using Google C++ Style Guide (https://google.github.io/styleguide/cppguide.html)
- Rewrite code by using command lookup tables and javascript (client side) web page expansions
- Change HTML/CSS to enable nicer form field entry
- Change default PWM assignments for H801 RGB(CW) led controller to support optional Color/Dimmer control
-   GPIO04 (W2)    from GPIO_PWM2 to GPIO_USER to be user configurable for GPIO_PWM5 (second White - Warm if W1 is Cold)
-   GPIO12 (Blue)  GPIO_PWM3 no change
-   GPIO13 (Green) from GPIO_PWM4 to GPIO_PWM2
-   GPIO14 (W1)    from GPIO_PWM1 to GPIO_USER to be user configurable for GPIO_PWM4 (first White - Cold or Warm)
-   GPIO15 (Red)   from GPIO_PWM5 to GPIO_PWM1
- Change default PWM assignments for MagicHome RGB(W) led controller to support optional Color/Dimmer control
-   GPIO05 (Green) from GPIO_PWM4 to GPIO_PWM2
-   GPIO12 (Blue)  from GPIO_PWM5 to GPIO_PWM3
-   GPIO13 (White) GPIO_USER to be user configurable for GPIO_PWM4 (White - Cold or Warm)
-   GPIO14 (Red)   from GPIO_PWM3 to GPIO_PWM1
- Change default PWM assignment for Witty Cloud to support optional Color/Dimmer control (#976)
-   GPIO12 (Green) from GPIO_PWM4 to GPIO_PWM2
-   GPIO13 (Blue)  from GPIO_PWM5 to GPIO_PWM3
-   GPIO15 (Red)   from GPIO_PWM3 to GPIO_PWM1
- Change when another module is selected now all GPIO user configuration is removed
- Change command name IRRemote to IRSend (#956)
- Remove Arduino IDE version too low warning as it interferes with platformio.ini platform = espressif8266_stage
- Fix command FullTopic entry when using serial or console interface
- Fix possible UDP syslog blocking
- Fix minimum TelePeriod of 10 seconds set by web page
- Fix command GPIOx JSON response (#897)
- Fix inverted relay power on state (#909)
- Fix compile error when DOMOTICZ_UPDATE_TIMER is not defined (#930)
- Fix alignment of web page items in some browsers (#935)
- Fix setting all saved power settings to Off when SetOption0 (SaveState) = 0 (#955)
- Fix timezone range from -12/12 to -13/13 (#968)
- Fix Southern Hemisphere TIME_STD/TIME_DST (#968)
- Fix TLS MQTT SSL fingerprint test (#970, #808)
- Fix virtual relay status message used with Color/Dimmer control (#989)
- Fix command IRSend and IRHvac case sensitive parameter regression introduced with version 5.8.0 (#993)
- Fix pressure calculation for some BMP versions regression introduced with version 5.8.0i (#974)
- Fix Domoticz Dimmer set to same level not powering on (#945)
- Fix Blocked Loop when erasing large flash using command reset 2 (#1002)
- Fix relay power control when light power control is also configured as regression from 5.8.0 (#1016)
- Fix Mqtt server mDNS lookup only when MqttHost name is empty (#1026)
- Add debug information to MQTT subscribe
- Add translations to I2Cscan
- Add translation to BH1750 unit lx
- Add light scheme options (Color cycle Up, Down, Random) and moving WS2812 schemes up by 3
- Add Domoticz counter sensor to IrReceive representing Received IR Protocol and Data
- Add option 0 to MqttHost to allow empty Mqtt host name
- Add support for Arilux AL-LC01 RGB Led controller (#370)
- Add esp8266 de-blocking to PubSubClient library (#790)
- Add Domoticz sensors for Voltage and Current (#903)
- Add platformio OTA upload support (#928, #934)
- Add warning to webpage when USE_MINIMAL is selected (#929)
- Add smoother movement of hour hand in WS2812 led clock (#936)
- Add support for Magic Home RGBW and some Arilux Led controllers (#940)
- Add command SetOption15 0 (default) for command PWM control or SetOption15 1 for commands Color/Dimmer control to PWM RGB(CW) leds (#941)
- Add Domoticz counter sensor to Sonoff Bridge representing Received RF code (#943)
- Add support for Luani HVIO board (https://luani.de/projekte/esp8266-hvio/) (#953)
- Add PWM initialization after restart (#955)
- Add IR Receiver support. Disable in user_config.h (#956)
- Add support for inverted PWM (#960)
- Add Sea level pressure calculation and Provide command Altitude (#974)
- Add support for up to 8 relays (#995)
- Add commands RfSync, RfLow, RfHigh, RfHost and RfCode to allow sending custom RF codes (#1001)
- Add retain to ENERGY messages controlled by command SensorRetain (#1013)
- Add commands Color2, Color3, Color4, Width2, Width3, Width4 and SetOption16 to set Ws2812 Clock parameters (#1019)
- Add German language file (#1022)
- Add support for connecting to MQTT brokers without userid and/or password (#1023)
- Add support for esp8266 core v2.4.0-rc2 (#1024)
- Add commands PwmRange 1,255..1023 and PwmFrequency 1,100..4000 (#1025)
- Add Polish language file (#1044, #1047)
- Add support for KMC 70011 Power Monitoring Smart Plug (#1045)
- Add support for VEML6070 I2C Ultra Violet level sensor (#1053)
- Add light turn Off Fade (#925)
- Add IrSend command option Panasonic as IrSend {"Protocol":"Panasonic", "Bits":16388, "Data":\<Panasonic data\>}
-   where 16388 is 0x4004 hexadecimal (#1014)
- Add retry counter to DHT11/21/22 sensors (#1082)

### 5.8.0 20170918

- Remove the need for NeoPixelBus library for Hue support
- Consolidate WS2812 into Sonoff Led for flexible future led strip library changes
- Invert WS2812 fade speed to align with Sonoff led (Speed 1 = fast, Speed 8 = slow)
- Remove upper case MQTT receive buffer
- Reduce code and string length for output of commands Modules and GPIOs
- Add Sonoff SC debug information
- Change syslog service
- Removed webserver syslog disable as now no longer needed
- Increased default MQTT message size from 368 to 405 bytes while keeping MQTT_MAX_PACKET_SIZE = 512 (because we can)
- Fix MQTT Offline or Remove MQTT retained topic code
- Fix Domoticz loop when Emulation is selected
- Add blink to WS2812 and Sonoff Led (#643)
- Add option WIFI_WAIT (5) to command WifiConfig to allow connection retry to same AP without restart or update flash (#772, #869)
- Add support for Witty Cloud (#794)
- Add GPIO14 to Sonoff Dual (#797, #839)
- Add support for Yunshan Wifi Relay (#802)
- Add GPIO16 input pulldown (#827)
- Add timeout to DHT and DS18B20 sensors (#852)
- Fix watchdog timeout caused by lack of stack space by moving to heap (#853)
- Allow LogPort and MqttPort up to 65535 and add LogPort tot Status 3 (#859)
- Allow command SwitchTopic in group mode (#861)
- Allow command SwitchMode if no switches are defined (#861)
- Add optional dimmer parameter to command Wakeup for WS2812, AiLight, Sonoff B1, Led and BN-SZ01 (#867)
- Fix basic On, Off, Toggle, Blink and BlinkOff commands when other language is selected (#874)

### 5.7.1 20170909

- Remove leading spaces from MQTT data
- Fix webconsole special character entry
- Allow # as prefix for color value
- Fix Alexa detection and Hue App Update Request (#698, #854)

### 5.7.0 20170907

- Shrink module configuration webpage
- Fix settings order during startup to allow for displaying debug messages
- Fix some string length issues
- Add more string length tests by using strncpy
- Add Ai-Thinker RGBW led (AiLight)
- Add Power check and add PulseTime to power check at startup (#526)
- Add Supla Espablo support (#755)
- Add more precision to Sonoff Pow period and power results using command WattRes 0|1 (#759)
- Add basic internationalization and localization (#763)
- Add more Sonoff Pow range checking (#772)
- Fix invalid JSON (#786, #822)
- Add duplicate check to received RF signal within 2 seconds for Sonoff Bridge (#810)

### 5.6.1 20170818

- Change module list order in webpage
- Fix Sonoff T1 1CH and 2CH configuration (#751)

### 5.6.0 20170818

- Fix Sonoff Pow intermittent exception 0
- Change Sonoff Pow sending Domoticz telemetry data only
- Add Ai-Thinker RGBW led (AiLight) (experimental)
- Add NeoPixelBus library to Sonoff Led for Hue support
- Add user configurable GPIO4 and GPIO5 to module Sonoff Bridge
- Add Sonoff B1 RGBCW led support with command Color RRGGBBCCWW (#676)
- Add command CT 152..500 to Sonoff Led and Sonoff B1 to control Color Temperature
- Add Cold-Warm slider to web page for Sonoff Led and Sonoff B1
- Add CT parameter to Hue
- Add Sonoff T1 support (#582)
- Add AnalogInput0 if configured as Analog Input to webpage (#697, #746)
- Add command SetOption14 0|1 to enable interlock mode (#719, #721)
- Fix Mitsubishi HVAC IR power controll (#740)

### 5.5.2 20170808

- Extent max number of WS2812 pixels from 256 to 512 (#667)
- Add OTA handling if server responds with no update available (#695)
- Removed undocumented command FlashMode (#696)
- Fix compile time error message due to increased message buffer size (#703)

### 5.5.1 20170805

- Fix Sonoff Rf Bridge issues
- Add Sonoff RF Bridge MQTT messages on received and learned RF signal
- Add command VoltRes 0|1 to select voltage resolution to 0.1 V (#654)
- Add averaging to Analog input (#686)
- Add Energy tele data on Sonoff Pow Threshold change (#688)
- Fix inconsistent property names in Messages (#690)

### 5.5.0 20170730

- Reduce code space by removing the following commands as they are replaced by SetOption alternatives:
-   SaveState = SetOption0
-   ButtonRestrict = SetOption1
-   Units = SetOption2
-   MQTT = SetOption3
-   MQTTResponse = SetOption4
-   TempUnit = SetOption8
- Smoothing WS2812 animation poll, invert fade speed and max allowed wakeup time down to 3000 seconds
- Fix initial button press detection
- Add support for Sonoff RF Bridge 433 using command RfKey
- Fix regression from 5.0.7 by increasing message buffer size from 360 to 368 to accomodate 4 x DS18x20 sensors (#637)
- Add GroupTopic to Topic test when using ButtonTopic/SwitchTopic to send either ON/OFF or TOGGLE (#642)
- Adjust HLW calibration limits to accomodate HuaFan device and add commands HlwPSet, HlwUSet and HlwISet (#654)

### 5.4.0 20170725

- Fix command reset regression introduced in 5.2.0
- Increase polling from 0.1 second to 0.05 second
- Add multipress to all buttons
- Fix button 1 double press behaviour on multi relay devices
- Add support for Hua Fan Smart Socket (#479)
- Add support for Sonoff 4ch Pro (#565)
- Add command SetOption13 1 to allow immediate action on single button press
-   (disables multipress, hold and unrestricted commands) (#587)

### 5.3.0 20170715

- Major Hue rewrite which might introduce Alexa problems. If so, initiate an issue
- Add support for Sonoff Led and BN-SZ01 Ceiling Led brightness control to Hue
- Fix Sonoff Led Power, Dimmer and Color MQTT response (#176)
- Add commands Delay and Backlog to allow multiple commands at once separated by ";" (#593)
- Use default flashmode DOUT to solve restart hangs on esp8285 chips (#453, #598)
- Change Web console column width from 99 to 300 (#599)

### 5.2.4 20170703

- Removed flash mode update after selecting different module solving esp8285 related problems
- Add device type flag to sonoff_template.ino
- Change Sonoff Led Wakeup and add support for Sonoff BN-SZ01 Led (#567)

### 5.2.3 20170630

- Change Sonoff Led color conversion code
- Fix SetOption12 handling
- Simplify auto configuration upgrade
- Add option Upgrade \<version_number\> to only upgrade to any higher version (Old PR #213)
- Change FallbackTopic to cmnd/\<MQTTClient\>/\<command\> \<parameter\> bypassing FullTopic and Prefix (#538)

### 5.2.2 20170625

- Add configuration SaveAddress to Status 1 and Information Page
- Change Sonoff Led Color conversion from AtoH to strtol
- Fix possible wrong uploads due to configuration overwrites (#542)
- Fix payload negative numbers (#547)

### 5.2.1 20170622

- Fix Restore Configuration in case of lower version
- Revert auto configuration upgrade allowing easy upgrade which was removed in version 5.2.0
- Fix config auto upgrade from versions below version 4.1.1 (#530)

### 5.2.0 20170619

- Add command SetOption12 1 to disable newly released configuration flash rotate to reduce flash wear
- Fix command CounterDebounce by removing test for active GPIO (#524)
- Add command SetOption33 1..250 to allow user configure POW Max_Power_Retry count (#525)

### 5.1.7 20170616

- Prep removal of SetOptions alternatives
- Restore webpage upgrade error messages removed in 5.1.5
- Add hold button functionality to buttons 2 to 4
- Add command SetOption32 1..100 to set Key Hold Time from 0.1 seconds to 10 seconds (#200)
- Allow slashes in Topic, GroupTopic, ButtonTopic and SwitchTopic (#507)
- Changed webpage form actions from post to get and use relative path url (#434, #522)

### 5.1.6 20170606

- Shrink code
- Removed online configuration of Domoticz In and Domoticz Out MQTT strings
- Removed commands DomoticzInTopic and DomoticzOutTopic
- Add define KEY_HOLD_TIME to configure button hold threshold before sending MQTT Hold message
- Add command StateText4 to configure button MQTT Hold text (= MQTT_CMND_HOLD)
- Add command SetOption11 0|1 to swap pushbutton single and double press functionality (#200)
- Add command SwitchMode<x> 5 (PUSHBUTTONHOLD) and 6 (PUSHBUTTONHOLD_INV) (#489)

### 5.1.5 20170604

- Shrink code in preparation to ESP8266-Arduino 2.4.0-rc1
- Add effect parameter to HUE Device (#464)

### 5.1.4 20170601

- Removed pre-compiled versions from repository as they are available within the release
- Changed HUE Device type to color supporting version (#464)
- Fix compile error when BE_MINIMAL is selected (#467, #476)
- Add multiple compiled versions to release using updated Travis script and platformio.ini (#467)

### 5.1.3 20170520

- Add Domoticz Counter

### 5.1.2 20170519

- Fix Counter/Timer JSON message and update Counter/Timer on webpage
- Fix WS2812 Domoticz related regression issues

### 5.1.1 20170517

- Allow command FullTopic in group mode
- Prepare for more use of RTC memory
- Add independant WS2812 led string power control (#386, #390)
- Add command Counter<x> to control up to four GPIO falling edge interrupt counters or timers (#459)
- Add command CounterType<x> to select between pulse counting or pulse timing
- Add command CounterDebounce to select global counter debounce time in mSec

### 5.1.0 20170513

- Fix Offline/Removal of retained topic when FullTopic is changed
- Add FullTopic to MQTT Configuration and Information web pages
- Add license model GPLv3 (#188)

### 5.0.7 20170511

- Fix possible exception 28 on empty command
- Add command SetOption0 as replacement for SaveState
- Add command SetOption1 as replacement for ButtonRestrict
- Add command SetOption2 as replacement for Units
- Add command SetOption4 as replacement for MqttResponse
- Add command SetOption8 as replacement for TempUnit
- Add command SetOption10 On|Off to select between Offline or Removing previous retained topic (#417, #436)

### 5.0.6 20170510

- Remove hyphen in case of a single DHT sensor connected (#427)
- Add command MqttRetry <seconds> to change default MQTT reconnect retry timer from minimal 10 seconds (#429)

### 5.0.5 20170508

- Add command FullTopic with tokens %topic% (replaced by command Topic value) and
-  %prefix% (replaced by command Prefix<x> values) for more flexible topic definitions (#244)
-  See wiki > MQTT Features https://github.com/arendst/Tasmota/wiki/MQTT-Features for more information

### 5.0.4 20170505

- Add Sonoff Pow Energy Total up to 40 MWh
- Add command EnergyReset 1|2|3 to reset Energy counters (#406)
- Fix Domoticz Energy logging (#411)
- Add command PowerOnState 4 to keep relay always on and disabling all power control (#418)

### 5.0.3 20170504

- Add command SensorRetain on|off to enable retaining of mqtt message tele/sonoff/SENSOR (#74)
- Change WifiConfig timeout from 60 seconds to 180 seconds (#212)
- Change Sonoff Touch command Ledstate functionality by turning led on if power is off (#214)
- Add 4 seconds delay after power on before enabling button to workaround Wemos D1 mini RTS circuit (#380)

### 5.0.2 20170503

- Reset SaveData, SaveState and MqttResponse to default values due to rearranging settings
- Moved some settings to flag area
- Add command TempUnit Celsius|Fahrenheit for selecting Celsius or Fahrenheit (#347)
- Add command TempRes 0..3 for selecting Temperature Resolution (#347)
- Add command HumRes 0..3 for selecting Humidity Resolution (#347)
- Add command PressRes 0..3 for selecting Pressure Resolution (#347)
- Add command EnergyRes 0..5 for selecting Energy Resolution (#347)
- Add "TempUnit":"C|F" to sensor JSON output (#347)
- Add support for up to three DHT type sensors each using a different GPIO (#339, #404)

### 5.0.1 20170429

- Adjust Sonoff SC messages to prepare for display feature
- Move static data from RAM to Flash
- Fix PowerOnState for some devices not reporting "Power on" state (#284, #380, #383)

### 5.0.0 20170425

- Memory status message update
- Fix setting migration to better preserve settings during move (#382)
- Best practice is first doing a Backup Configuration before installing version 5.0.0
- Reset save count after setting move
- Start using new linker script without SPIFFS

### 4.2.0 20170424

- Prepare for SPIFFS removal by moving settings to EEPROM area
- Fix compilation error when webserver is disabled (#378)

### 4.1.3 20170410

- Add user configuarble GPIO to module S20 Socket and Slampher
- Add support for Sonoff SC (#112)
- Set PWM frequency from 1000Hz to 910Hz as used on iTead Sonoff Led firmware (#122)
- Set Sonoff Led unconfigured floating outputs to 0 to reduce exceptions due to power supply instabilities (#122)
- Add Access Point Mac Address to Status 11 and Telemetry (#329)
- Fix DS18B20 negative temperature readings (#334)

### 4.1.2 20170403

- Rename Unrecognised command to Unknown command
- Remove all command lists
- Remove command SmartConfig (superseded by WifiConfig)
- Fix boot loop when selecting module Sonoff 4CH or Sonoff Touch on non ESP8285 hardware
- Add optional support for Toshiba and Mitsubishi HVAC IR control (needs updated IRremote8266 library) (#83, #257)
- Add all configured switches to Domoticz Configuration web page (#305)
- Fix compile error when selecting WS2812 DMA (#313)

### 4.1.1 20170329

- Fix default Telemetry for command Prefix3
- Fix webserver Module parameters for disabled select
- Fix sensor status for enabled switches
- Remove Light as alternative for Power (save code space)
- Remove migration option from pre V3 (code cleanup)
- Remove unofficial SPIFFS support (code cleanup)
- Remove command list when unknown command is entered (save code space)
- Rename Status11 json from StatusPWR to unique StatusSTS
- Rename command Gateway to IPAddres2, Subnetmask to IPAddress3 and DnsServer to IPAddress4 (save code space)
- Add Command MqttResponse to select either command or RESULT topic as response (#258)
- Add command StateText1 to StateText3 to assign MQTT_STATUS_OFF, MQTT_STATUS_ON and MQTT_CMND_TOGGLE respectively (#286)
- Remove restart after IPAddress changes (#292)
- Add support for MAX31850 in xsns_ds18x20.ino (#295)
- Fix possible uptime update misses (#302)

### 4.1.0 20170325

- Change static IP addresses in user_config.h from list (using commas) to string (using dots)
- Unify display result of commands Modules, Module and Gpios
- Rewrite Module selection web page to bring size down from 18651 to 4319 bytes (!) (#234, #240)
- Add basic support for (Lixada) H801 RGBWW controller (#252)
- Add command Prefix1 to Prefix3 to assign SUB_PREFIX, PUB_PREFIX and PUB_PREFIX2 respectively (#255)
- Add static ip addresses to flash (#262)
- Add commands IpAddress, Gateway, Subnetmask and DnsServer to select static ip addresses (#273)

### 4.0.8 20170321

- Fix entering non-numeric webpassword
- Force selection between TLS or Webserver due to memory restraint (#240)
- Allow entering empty string using "0" for selected commands (#242)
- Fix exception when posting commands to web console containing % (#250)

### 4.0.7 20170319

- Increased Sonoff Led PWM frequency from 432 to 1000
- Fix possible watch dog reboot after changing module type on web page
- Fix reporting of GPIO usage from web page
- Fix Sonoff Led blank during firmware upgrade
- Fix Sonoff Led flicker and possible flash corruption by using latest Arduino-esp8266 versions of pwm core files included in sonoff library (#211)
- Add PWM output control with commands PWM1 to PWM5 using user selectable GPIOs (#211)
- Fix exceptions due to low values of commands HlwPCal (10000), HlwUCal (1000) and HlwICal (2500) (#223)
- Add Switch state to sensor status (#227, #233)
- Add user configuarble GPIO to module Sonoff Touch (#228)
- Add define WEB_PORT to user_config.h to change default web server port from 80 (#232)
- Fix failed Ota Firmware upgrade started from Web page (#235)

### 4.0.6 20170316

- Fix to better find device by Wifi hostname
- Fix compile error when some I2C devices are disabled
- Add (experimental) support for SHT1X emulating I2C (#97)
- Add ADC to ElectroDragon (#203)
- Add support for Sonoff Dev (#206)

### 4.0.5 20170314

- Add command Status 11 to show power status with Vcc if define USE_ADC_VCC is enabled (default)
- Add ADC input to Sonoff SV and Wemos D1 mini - Needs recompile with define USE_ADC_VCC disabled (#137)
- Add MQTT host:port to timeout message (#199)

### 4.0.4 20170312

- Add pulse timers for up to 4 relays (#106)
- Fix Sonoff Led power state when dimmer or color is 0 (#176)
- Add command NtpServer<x> to configure up to three NTP servers (#177)
- Delete module User Test as module Wemos D1 mini has same/more user configurable GPIO (#178)
- Add more user configurable GPIO to module ElectroDragon (#183)

### 4.0.3 20170309

- Renamed Module NodeMCU to WeMos D1 mini
- Add GPIO1 as user option to some modules
- Add Buttons, Relays and Leds to user configurable options (#159)
- Add description on Module parameters web page to some well known GPIOs (#107, #171)

### 4.0.2 20170308

- Restore correct seriallog level after Serial logging was disabled
- Add simple dimmer slider to Sonoff Led web page
- Reduced root webpage size by 31%
- Expand Status 2 with Build date/time and core version
- Fix webserver redirection when not in WifiManager mode (#156)
- Add command ButtonRestrict On/Off to restrict access to button hold and button multi press options above 2 (#161)
- Fix DS18S20 negative temperature readings (#165)
- Fix crlf compilation error due to bad syntax (#144, #167)

### 4.0.1 20170305

- Fix char default sizes and set MESSZ to 360 (#143)
- Fix SerialLog setting status
- Disable syslog when emulation is active
- Add DS18B20 web page display refresh

### 4.0.0 20170303

- Add define to remove config migration code for versions below 3.0 (See Wiki-Upgrade-Migration path)
- Free memory by switching from String to char[]
- Raised Sonoff Led PWM frequency from 200Hz to 432Hz in search of stability (hardware watchdog timeouts) (#122)
- Increase message size and suggested minimum MQTT_MAX_PACKET_SIZE to 512 (#114, #124)
- Remove runtime warning message regarding MQTT_MAX_PACKET_SIZE too small as it is now moved to compile time (#124)
- Fix possible panics with web console and http commands while UDP syslog is active (#127)
- Add optional static IP address (#129)
- Add define ENERGY_RESOLUTION in user_config.h to allow user control over precision (#136)

### 3.9.22 20170228

- Update web console
- Fix Status 4 JSON message
- Add Exception info during restart if available
- Add osWatch service to detect loop hangs that might happen during (OTA) upgrades
- Add WiOn support for relay and switch only (#82, #102)
- Allow for user specified relay count up to four in sonoff_template.h (#109)
- Add support for HTU21 compatible I2C sensors SI7013, SI7020 and SI7021 (#118)
- Add NodeMCU or Wemos configuration option (#119)

### 3.9.21 20170224

- Add ajax to web root page and web console (#79)
- Add commands SwitchMode1..4 and enable user switches 2, 3 and 4 (#84, #88)
- Fix MQTT upgrade when webserver is active

### 3.9.20 20170221

- Add minimal basic authentication to Web Admin mode (#87)
- Fix Hue and add HSB support (#89)

### 3.9.19 20170219

- Sonoff Led: Made GPIO04, 05 and 15 available for user
- Sonoff Led: Add commands Fade, Speed, WakupDuration, Wakeup and LedTable

### 3.9.18 20170218

- Fix ledstate 0 to turn off led
- Fix Sonoff Led dimmer range (#16)
- Change Sonoff Led command Dimmer to act on both cold and warm color
- Add Sonoff Led command Color CCWW where CCWW are hexadecimal values fro 00 - FF
- Reduce Sonoff Led flickering by disabling interrupts during flash save and disabling
-   Led during OTA upgrade and Web upload (#16)

### 3.9.17 20170217

- Fix possible ArduinoJSON related memory fragmentation
- Changed console logging using less memory
- Add GPIO04 as user selectable for Sonoff Dual (#75)

### 3.9.16 20170214

- Update latching relay handler
- Add support for IR led using IRremoteESP8266 library (#59)
- Add Hue argument passing using ArduinoJSON library (#59)

### 3.9.15 20170213

- Change JSON float values from string to number according to http://json.org (#56)
- Add support for exs latched relay module https://ex-store.de/ESP8266-WiFi-Relay-V31 (#58)
- Add support for inverted relays
- Changed MAX_LOG_LINES from 70 to 60 to preserve memory

### 3.9.14 20170211

- Add False and True as alternatives for 0/Off and 1/On (#49)
- Fix Status10 JSON format (#52)
- Fix DS18x20 using OneWire library (#53)

### 3.9.13 20170210

- Add FlashChipMode to Status 4
- Removed redundant DHT2 option and code
- Add Sonoff SV GPIO pin 05 configuration (#40)
- Add configuration file backup and restore via web page
- Fix latency due to light_sleep mode even if sleep was set to zero (#50)

### 3.9.12 20170208

- Fix compile error when webserver is disabled (#30)
- Fix possible ESP8285 flash problem by updating Flash Chip Mode to DOUT during OTA upload
- Fix hostname issues by not allowing user entry of string formatting and removing from user_config.h (#36)

### 3.9.11 20170204

- Fix command I2Cscan
- Fix not allowed spaces in Topic, ButtonTopic and SwitchTopic
- Make all TELEMETRY, STATUS and COMMAND message topics unique (#4)
- Advertise command topic to be used by iobroker (#299)
- Fix butten (non)detection if no GPIO_KEY1 is defined (#13)
- Change WeMo serialnumber from 7 decimal chars to 8 hexadecimal chars (#18)
- Update web page with Build Date/Time, Emulation and mDNS Discovery and Advertise information (#21)

### 3.9.10 20170130

- Add WS2812 Color Type selection (RGB or GRB) to user_config.h (#7)
- Hue api changes to support HUE App(s) (#8)

### 3.9.9 20170130

- Add command status 10 showing sensor data
- Fix hlw status messages if hlw is disabled

### 3.9.8 20170130

- Remove GPIO07 and GPIO08 from user selectable (#5)

### 3.9.7 20170129

- Fix possible WS2812 exceptions when using emulation
- Add command Emulation to dynamic configure Belkin WeMo and Hue Bridge for Alexa

### 3.9.6 20170129

- Add dynamic sleep for WS2812 animation (#1)

### 3.9.5 20170128

- Fix error message in case of wrong Domoticz command

### 3.9.4 20170127

- Fix Sonoff Dual Relay switching (#287)

### 3.9.3 20170127

- Add confirmation before Restart via webpage
- Expand Domoticz Configuration webpage with Key, Switch and Sensor Index and
-   add commands DomoticzSwitchIdx and DomoticzSensorIdx (#86) (#174) (#219)
- Fix default DHT11 sensor driver selection
- Fix LedPower status after button press (#279)
- Add command Sleep 0 - 250 mSec for optional light sleep mode to lower energy consumption (#272)
-   (Expect overall button/key/switch misses and wrong values on Sonoff Pow)
- Add Hue brightness extension (#281)
- Fix Hue brightness and change to call by reference (#283)

### 3.9.2 20170124

- Add confirmation before Reset Configuration via webpage (#244)
- Add WS2812 features (see Wiki commands)

### 3.9.1 20170124

- Change PowerOnState function to only trigger when Power On (and not just restart) (#238)
- Move HLW interrupts back to RAM and make WS2812_DMA optional as it generates Exception on Pow (#264)
- Add charset=utf-8 to webpages (#266)
- Update Hue emulation (#268)
- Fix status module number
- Add support for domoticz Dimmer on Sonoff_Led and WS2812
- Fix possible ESP8285 flash problem by updating Flash Chip Mode to DOUT during web upload

### 3.2.6a 20170120

- Fix Sonoff Pow compile error (#255)
- Move HLW interrupts back to ROM (Needed for WS2812 DMA interrupts)
- Removed all IO config from user_config.h as this will be done by commands or webpage
- Removed MessageFormat and supports JSON only except POWER/LIGHT status
- Add command LedPower to control main led (#247)
- Add more FriendlyNames for Hue (#254)
- Add DMA support for WS2812 when using pin 3 while other pins work just as well in my case...
- Add HUE emulation for Alexa (#229)
- Add basic WS2812 support (#229)
- Fix Wemo when MQTT is disabled (#245)
- Revert ButtonTopic and change SwitchTopic1 - 4 to one SwitchTopic
- Rename MqttUnits to Units
- Add Mqtt command to enable/disable MQTT

### 3.2.2a 20170115

- Add dynamic (Sonoff) Module, user GPIO and sensor selection (one size fits (almost) all)
- Add support for Sonoff LED
- Add Seriallog disable after 600 seconds for Sonoff Dual and 4 Channel
- Add ButtonTopic2 - 4, SwitchTopic1 - 4 and SwitchRetain

### 3.2.2 20170113

- Fix PowerOnState 2 functionality after re-applying power (#230)

### 3.2.1 20170113

- Fix some failed command decoding (#228)
- Removed passwords from status messages (#216)

### 3.2.0 20170111

- Add I2C BH1750 sensor (#222)
- Sensor rewrite preparing for online selection

### 3.1.16 20170109

- Fix Domoticz possible error condition
- Remove Wifi password from connection message (#216)
- Add Configure Other menu item to web page (#209)
- Add command FriendlyName, field Friendly Name and define FRIENDLY_NAME to be used by Alexa
-   eliminating current use of MQTT_CLIENT_ID (#209)
- Add friendlyname to webpage replacing former hostname

### 3.1.15 20170108

- Fix Domoticz send key regression with Toggle command

### 3.1.14 20170107

- Add support for command TOGGLE (define MQTT_CMND_TOGGLE) when ButtonTopic is in use and not equal to Topic (#207)

### 3.1.13 20170107

- Fix web console command input when SUB_PREFIX contains '/' (#152)
- Add command response to web command (#200)
- Add option to disable MQTT as define USE_MQTT in user_config.h (#200)

### 3.1.12 20170106

- Add OTA retry to solve possible HTTP transient errors (#204)
- Fix MQTT host discovery

### 3.1.11 20170105

- Add mDNS to advertise webserver as <hostname>.local/

### 3.1.10 20170105

- Fix ButtonTopic when SUB_PREFIX = PUB_PREFIX
- Add workaround for possible MQTT queueing when SUB_PREFIX = PUB_PREFIX
- Add optional MQTT host discovery using define USE_DISCOVERY in user_config.h (#115)

### 3.1.9 20170104

- Fix Power Blink start position (toggled)
- Change PulseTime increments: 1 .. 111 in 0.1 sec (max 11 seconds) and 112 .. 64900 in seconds (= 12 seconds until 18 hours) (#188)
- Add support for SUB_PREFIX = PUB_PREFIX (#190)

### 3.1.8 20170103

- Add retain flag to LWT offline and only send "tele/sonoff/LWT Offline" (#179)
- Change retained LWT Online message to only send "tele/sonoff/LWT Online"

### 3.1.7 20161231

- Add retained message LWT Online when sonoff makes MQTT connection (#179)

### 3.1.6 20161230

- Add blinking using commands BlinkTime, BlinkCount and Power Blink|3|BlinkOff|4 (#165)

### 3.1.5 20161228

- Fix serial space command exception (28)

### 3.1.4 20161227

- Fix MQTT subscribe regression exception (3) (#162)
- Fix serial empty command exception (28)

### 3.1.3 20161225

- Extent Domoticz configuration webpage with optional indices (#153)
- Fix multi relay legacy tele message from tele/sonoff/2/POWER to tele/sonoff/POWER2
- Add support for iTead Motor Clockwise/Anticlockwise

### 3.1.2 20161224

- Extent command PowerOnState with toggle at power on (option 2 is now option 3!) (#156)

### 3.1.1 20161223

- Add support for Sonoff Touch and Sonoff 4CH (#40)
- Update DomoticzIdx and DomoticzKeyIdx with relay/key index (DomoticzIdx1/DomoticzKeyIdx1)
- Add command PowerOnState to control relay(s) at power on (#154)

### 3.1.0 20161221

- Add Sonoff Pow measurement smoothing
- Fix serial command topic preamble error (#151)
- Fix 2.x to 3.x migration inconsistencies (#146)

### 3.0.9 20161218

- Add Sonoff Pow voltage reading when relay is on but no load present (#123)

### 3.0.8 20161218

- Add temperature conversion to Fahrenheit as option in user_config.h (TEMP_CONVERSION) (#145)

### 3.0.7 20161217

- Add user_config_override.h to be used by user to override some defaults in user_config.h (#58)
- Fix Sonoff Pow low power (down to 4W) intermittent measurements (#123)

### 3.0.6 20161217

- Fix MQTT_CLIENT_ID starting with % sign as in "%06X" (#142)
- Add auto power off after PulseTime### 0.1 Sec to relay 1 (#134)

### 3.0.5 20161215

- Add more control over LED with command LedState options (#136, #143)
-   LED_OFF (0), LED_POWER (1), LED_MQTTSUB (2), LED_POWER_MQTTSUB (3), LED_MQTTPUB (4), LED_POWER_MQTTPUB (5), LED_MQTT (6), LED_POWER_MQTT (7)
- Add option WIFI_RETRY (4) to command WifiConfig to allow connection retry to other AP without restart (#73)

### 3.0.4 20161211

- Fix intermittent Domoticz update misses (#133)

### 3.0.3 20161210

- Fix compiler warnings (#132)
- Remove redundant code
- Fix Domoticz pushbutton support

### 3.0.2 20161209

- Add pushbutton to SwitchMode (#130)

### 3.0.1 20161209

- Fix initial config

### 3.0.0 20161208

- Migrate and clean-up flash layout
-   Settings from version 2.x are saved but settings from version 3.x can not be used with version 2.x
- Change SEND_TELEMETRY_RSSI to SEND_TELEMETRY_WIFI and add AP and SSID to telemetry
- Split long JSON messages
- Fix inconsistent status messages
- Fix all status messages to return JSON if enabled
- Remove relay index in cmnd/sonoff/<relay>/POWER now changed
-   to cmnd/sonoff/POWER for single relay units
-   and cmnd/sonoff/POWER<relay> for multi relay units like Sonoff dual
- Add retain option to Power/Light status controlled by command PowerRetain On|Off (#126)

### 2.1.2 20161204

- Add support for second wifi AP (#73)
- Update command WifiConfig
- Fix possible WifiManager hang

### 2.1.1a 20161203

- Fix scan for wifi networks if WeMo is enabled
- Fix syslog setting using web page

### 2.1.1 20161202

- Add support for ElectroDragon second relay and button (only toggle with optional ButtonTopic) (#110)

### 2.1.0 20161202

- Add optional EXPERIMENTAL TLS to MQTT (#49)
- Fix MQTT payload handling (#111)
- Optimzed WeMo code

### 2.0.21a 20161201

- Fix WeMo PowerPlug emulation

### 2.0.21 20161130

- Add Belkin WeMo PowerPlug emulation enabled with USE_WEMO_EMULATION in user_config.h (Heiko Krupp) (#105, #109)

### 2.0.20 20161130

- Relax MQTTClient naming but only allows hexadecimal uppercase numbers (#107)
- Add I2C support with command I2CScan
- Add I2C sensor driver for HTU21 as alternate sensor using TH10/16 connectors (Heiko Krupp) (#105)
- Add I2C sensor driver for BMP085/BMP180/BMP280/BME280 as alternate sensor using TH10/16 connectors

### 2.0.19a 20161127

- Add support for ButtonTopic and ButtonRetain to wall switch function
- Add pullup to SWITCH_PIN and command SwitchMode to syntax

### 2.0.18 20161126

- Add SUB_PREFIX multi level support allowing 'cmnd' or 'cmnd/level2/level3'
- Add wall switch function to GPIO14 and command SwitchMode (Alex Scott) (#103)

### 2.0.17 20161123

- Calibrate HLWPCAL from 12345 to 12530
- Add alternative sensor driver DHT2 using Adafruit DHT library
- Add define MESSAGE_FORMAT to user_config.h
- Throttle console messages
- Shorten JSON messages
- Fix possible Panic
- Fix User mode webserver security

### 2.0.16 20161118

- Add alternative sensor driver DS18x20 using OneWire library (#95)
- Change sensor MQTT message from tele/sonoff/TEMPERATURE to tele/sonoff/DHT/TEMPERATURE or
-   tele/sonoff/DS18B20/TEMPERATURE or tele/sonoff/DS18x20/1/TEMPERATURE
- Add sensors to root webpage and auto refresh every 4 seconds (#92)
- Add optional JSON messageformat to all telemetry data
- Enforce minimum TelePeriod to be 10 seconds
- Fix Energy Yesterday reset after restart
- Add Energy Today restore after controlled restart

### 2.0.15 20161116

- Change TODAY_POWER and PERIOD_POWER to TODAY_ENERGY and PERIOD_ENERGY
- Fix serial regression
- Fix syslog hangs when loghost is unavailable

### 2.0.14 20161115

- Add HLW threshold delay
- Fix HLW intermittent current deviation
- Fix button functionality during wificonfig
- Add CRC check to DS18B20 sensor (#88)

### 2.0.13 20161113

- Add additional upload error code descriptions
- Add PlatformIO support (#80)

### 2.0.12 20161113

- Fix Serial and Web response regression when no MQTT connection available
- Fix Sonoff Dual power telemetric data for second relay
- Removed MQTT password from Information web page
- Hide MQTT password from Configure MQTT web page

### 2.0.11 20161111

- Rewrite button and web toggle code
- Fix NTP sync
- Add HLW calibration commands HLWPCAL, HLWUCAL and HLWICAL (need define USE_POWERCALIBRATION)
- Fix power threshold tests

### 2.0.10 20161109

- Add additional Domoticz define (#63)
- Add defines MQTT_STATUS_ON and MQTT_STATUS_OFF in user_config.h to select status On/Off string
- Fix status response differences (#65)
- Fix divide by zero exception (#70)
- Fix syslog loop exception

### 2.0.9 20161108

- clarify MODULE in user_config.h
- Fix hlw false values

### 2.0.8 20161108

- Add initial status after power on
- Seperate driver files
- Fix hlw code and calibrate Pow
- Move user config defines to user_config.h (#61)

### 2.0.7 20161030

- Make Ticker mandatory
- Add Domoticz support (Increase MQTT_MAX_PACKET_SIZE to 400) (#54)
- Add command MessageFormat 0|1 to select either legacy or JSON output

### 2.0.6 20161024

- Add Sonoff Pow power factor
- Initial support for up to four relays using iTEAD PSB (4Channel)
-   - Currently only supports one button (All buttons behave the same)
-   - Use command MODEL 4 to select four relay option
-     (After first power on it will support 2 relays like Sonoff Dual)
- Fix ledstate
- Add command Status 9 to display Sonoff Pow thresholds
- Add commands PowerLow, PowerHigh, VoltageLow, VoltageHigh, CurrentLow and CurrentHigh for use
-   with Sonoff Pow thresholds

### 2.0.5 20161018

- Add updates to user_config.h - moved SEND_TELEMETRY_DS18B20 and SEND_TELEMETRY_DHT to module area.
-   As Sonoff TH10/16 does not have the logic installed for GPIO04 You'll have to select ONE of both
- Add Sonoff Pow support (experimental until Pow tested)
- Add command Status 8 to display Sonoff Pow energy values
- Add command MqttUnits On|Off to add units to values
- Change web main page header character size
- Change On/Off to ON/OFF status messages to satisfy openHAB
- Change TEMP to TEMPERATURE and HUM to HUMIDITY

### 2.0.4 20161009

- Add MQTT_BUTTON_RETAIN, SAVE_DATA and SAVE_STATE defines to user_config.h (#35)
- Update ButtonRetain to remove retained message(s) from broker when turned off
- Add Retain for second relay on Sonoff Dual
- Provide power status messages with device topic index if requested

### 2.0.3 20161008

- Update wifi initialization
- Add command BUTTONRETAIN for optional MQTT retain on button press (#35)
- Add command SAVESTATE to disable power state save. May be used with MQTT retain

### 2.0.2 20161006

- Fix wifi issue 2186

### 2.0.1 20161002

- Fix button press

### 2.0.0 20161002

- Update Sonoff TH10/16 sensor pins (My TH10 only has GPIO14 connected)
- Add full support for Sonoff dual

### 1.0.35 20160929

- Add more lines to console
- Add timeout and disable MQTT on web upload
- Add command SAVEDATA to control parameter save (for flash wear afficionados) (#30)

### 1.0.34 20160926

- Fix button press six and seven
- Add more information to webserver

### 1.0.33 20160915

- Better WPS error message
- Separate webserver code from support.ino into webserver.ino
- Fix webserver User by removing unwanted restart option

### 1.0.32 20160913

- Add Wifi Protected Setup (WPS) as third option for initial config
- Add command WIFICONFIG replacing deprecated command SMARTCONFIG
- Add option WIFICONFIG 3 to start WPSconfig
- Add option WIFICONFIG 0 to start saved Wifi config tool (WPSconfig, Smartconfig or Wifimanager)
- Change button behaviour - See Wiki

### 1.0.31 20160907

- Fix DS18B20 misread if teleperiod = 2
- Tuned sensor code
- Updated prefered ElectroDragon connection to Relay 1 and Button 1
- Moved SONOFF and ELECTRO_DRAGON port config to user_config.h

### 1.0.30 20160902

- Fix command TELEPERIOD 0
- Add ESP- tag to UDP log message for easy rsyslogd filtering
- Add ElectroDragon (Relay 2 only) functionality. Select with #define MODULE ELECTRO_DRAGON
- Add ? as null message alternative
- Add DHT temperature and humidity telemetry support. Enable with #define SEND_TELEMETRY_DHT
- Add DS18B20 temperature telemetry support. Enable with #define SEND_TELEMETRY_DS18B20
- Restrict HOSTNAME, MQTTCLIENT, TOPIC and BUTTONTOPIC in topic mode only

### 1.0.29 20160831

- Allow UPGRADE, OTAURL, RESTART, RESET, MQTTHOST, MQTTPORT, MQTTUSER, MQTTPASSWORD and WEBSERVER also in group mode

### 1.0.28 20160831

- Add webserver state to status 5
- Add optional PUB_PREFIX2 (tele) for telemetry usage
- Add command TELEPERIOD
- Fix syntax message
- Change memory status display

### 1.0.27 20160831

- Add sketch flash size
- Add console to webserver
- Add command weblog
- Change WifiManager web pages to minimal
- Change display default hostname and MQTT client id in webserver
- Change HTTP command interface to http://sonoff-1234/cm?cmnd=light 2
- Change HEARTBEAT to UPTIME

### 1.0.26 20160829

- Add define USE_WEBSERVER to disable web server code in source
- Add file upload as alternative for ota upload to webserver
- Add information to webserver
- Add command hostname
- Add command logport
- Change HTTP command interface to http://sonoff-1234/cmd?cmnd=light 2
- Change button behaviour with regards to Smartconfig and OTA upload. See README.md
- Enforce default hostname to either "%s-%04d" or user defined without any %
- Enforce default mqtt client id to either "DVES_%06X" or user defined without any %

### 1.0.25 20160822

- Remove config system halts to keep ota available

### 1.0.24 20160821

- Add test for MQTT_SUBTOPIC
- Change log range to LOG_LEVEL_ALL
- Change MQTT introduction messages
- Moved MQTT_MAX_PACKET_SIZE warning message to introduction messages

### 1.0.23 20160821

- Add option USE_SPIFFS to move config from flash to spiffs
- Add webserver with options 0 (off), 1 (user) and 2 (admin)
- Add HTTP command interface (http://sonoff-1234/c?cmnd=light 2)
- Add wifimanager countdown counter
- Add command line webpage
- Add relay control to wifimanager
- Add restart option 99 to force restart
- Fix wifi hostname
- Fix NETBIOS hostname problem by reducing default hostname length
- Fix possible exception if WIFI_HOSTNAME is changed
- Fix upgrade messages
- Reduce memory use by redesigning config routines
- Split syntax message
- Rename define SERIAL_IO to USE_SERIAL

### 1.0.22 20160814

- Add all MQTT parameters for configuration
- Add wifimanager to configure Wifi and MQTT via web server
- Change NTP time handling
- Fix Smartconfig parameter buffer overflow
- Fix PlatformIO warnings

### 1.0.21 20160808

- Remove semaphore as subscription flooding (more than 15 subscriptions per second) is managed by SDK (LmacRxBlk:1)
- Add optional RTC interrupt (define USE_TICKER) to keep RTC synced during subscription flooding
- Remove heartbeatflag

### 1.0.20 20160805

- Add semaphore to handle out of memory when too many subscriptions requested
- Use Daylight Saving (DST) parameters from user_config.h when timezone = 99
- Add status 7 option displaying RTC information
- Add ledstate to status 0

### 1.0.19 20160803

- Fix possible MQTT_CLIENT_ID induced Exception(28)

### 1.0.18 20160803

- Moved Cfg_Default
- Fix negative data handling
- Remove MQTT information from status 1 and add labels to status 1
- Add mac address to status 5
- Add MQTT ClientId, UserId and Password to status 6

### 1.0.17 20160731

- Better variable range checking
- Change ambiguous connection messages
- Add timestamp to serial message

### 1.0.16 20160729

- Moved wifi, rtc, syslog and config to support.ino
- Fixed button action when buttontopic is used. Introduced with 1.0.15
- Better buffer overflow checks (strlcpy)

### 1.0.15 20160728

- Removed pubsubclient config changes from sonoff.ino as it doesn't work
-   reapply MQTT_MAX_PACKET_SIZE 256 and MQTT_KEEPALIVE 120 to PubSubClient.h
- Add status 0 option displaying all status messages
- Change MQTT_MAX_PACKET_SIZE from 1024 to 256
- Add buffer overflow checks (snprintf and strncpy)
- Implemented common string sizes

### 1.0.14 20160722

- Seperate user config from sonoff.ino to user_config.h (pucebaboon)
- Change defaults from sidnas2 to domus1
- Add MQTT status message as status 6 (pucebaboon)
- Add status type to message (pucebaboon)
- Add pubsubclient config changes to sonoff.ino (pucebaboon)

### 1.0.13 20160702

- Add Ledstate 1 option to show power state on led

### 1.0.12 20160529

- Allow disable of button topic using "0"

### 1.0.11 20160524

- Provide button response if MQTT connection lost

### 1.0.10 20160520

- Add optional button topic to assist external MQTT clients
- Change version notation
- Reset default values

### 1.0.9  20160503

- Add more blinks
- Add reset 2 option erasing flash
- Add status 5 option displaying network info
- Add syslog check for Wifi connection
- Resize MqttPublish log array
- Change Wifi smartconfig active from 100 to 60 seconds
- Update Wifi initialization

### 1.0.8  20160430

- Remove use of Wifi config data from SDK
- Add status 3 (syslog info) and status 4 (flash info)
- Add restart option to button (5 quick presses)

### 1.0.7  20160420

- Add UDP syslog support
- Change HOST command to MQTTHOST command
- Add commands SYSLOG, SERIALLOG and LOGHOST
- Change hostname to lower case to distinguise between open-sdk version
- Add support for ESP-12F used in my modified wkaku power socket switch
- Fix timezone command
- Add RTC month names for future use
- Modify button code
- Remove initialization errors by better use of MQTT loop

### 1.0.6  20160406

- Removed Wifi AP mode (#1)
- Add test for Arduino IDE version >= 1.6.8
- Fix RTC time sync code

### 1.0.5  20160310

- Initial public release
- Show debug info by selecting option from IDE Tools Debug port: Serial<|MERGE_RESOLUTION|>--- conflicted
+++ resolved
@@ -12,11 +12,7 @@
 - Change tasmota-basic.bin and FIRMWARE_BASIC to tasmota-lite.bin and FIRMWARE_LITE
 - Add Zigbee send automatic ZigbeeRead after sending a command
 - Add Zigbee improving Occupancy:false detection for Aqara sensor
-<<<<<<< HEAD
-- Add fallback functionality from version 8.x
-=======
 - Add fallback support from version 8.x
->>>>>>> e574f7dd
 
 ### 7.1.2.5 20191213
 
