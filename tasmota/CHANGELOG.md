--- conflicted
+++ resolved
@@ -1,13 +1,17 @@
 ## Unreleased (development)
 
-<<<<<<< HEAD
-=======
+## Released
+
+### 7.2.0 20191221
+
+- Release
+
 ### 7.1.2.6 20191214
 
 - Change some more Settings locations freeing up space for future single char allowing variable length text
 - Add Zigbee send automatic ZigbeeRead after sending a command
 - Add Zigbee improving Occupancy:false detection for Aqara sensor
-- Add fallback functionality from next version 8.x
+- Add fallback functionality from version 8.x
 
 ### 7.1.2.5 20191213
 
@@ -47,9 +51,6 @@
 - Add rule triggers ``tele_power1#state`` and multiple ``tele-wifi1#xxx`` by Adrian Scillato (#7093)
 - Add experimental support for stepper motor shutter control by Stefan Bode
 - Add optional USE_MQTT_TLS to tasmota-minimal.bin by Bohdan Kmit (#7115)
-
->>>>>>> 78b1363a
-## Released
 
 ### 7.1.2 20191206
 
