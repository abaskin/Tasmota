/*
  my_user_config.h - user specific configuration for Tasmota

  Copyright (C) 2020  Theo Arends

  This program is free software: you can redistribute it and/or modify
  it under the terms of the GNU General Public License as published by
  the Free Software Foundation, either version 3 of the License, or
  (at your option) any later version.

  This program is distributed in the hope that it will be useful,
  but WITHOUT ANY WARRANTY; without even the implied warranty of
  MERCHANTABILITY or FITNESS FOR A PARTICULAR PURPOSE.  See the
  GNU General Public License for more details.

  You should have received a copy of the GNU General Public License
  along with this program.  If not, see <http://www.gnu.org/licenses/>.
*/

#ifndef _MY_USER_CONFIG_H_
#define _MY_USER_CONFIG_H_

/*********************************************************************************************\
 * This file consists of TWO sections.
 *
 * SECTION 1:
 * The first section contains PARAMETERS overriding flash settings if define CFG_HOLDER is CHANGED.
 * All parameters can be persistent changed online using commands via MQTT, WebConsole or Serial.
 *   Corresponding MQTT/Serial/Console commands are shown in [brackets]
 *
 * SECTION 2:
 * The second section contains Enabled and Disabled FEATURES allowing different program size.
 *   Changes in this section do NOT need a change of define CFG_HOLDER.
 *
 * ATTENTION:
 * Users are advised to use the user_config_override.h file for most changes.
\*********************************************************************************************/

//#define USE_CONFIG_OVERRIDE                      // Uncomment to use user_config_override.h file. See README.md

/*********************************************************************************************\
 * SECTION 1
 * - After initial load any change here only take effect if CFG_HOLDER is changed too
\*********************************************************************************************/

// -- Master parameter control --------------------
#define CFG_HOLDER             4617              // [Reset 1] Change this value (max 32000) to load SECTION1 configuration parameters to flash

// -- Project -------------------------------------
#define PROJECT                "tasmota"         // PROJECT is used as the default topic delimiter

// If not selected the default will be SONOFF_BASIC
//#define MODULE                 SONOFF_BASIC      // [Module] Select default model from tasmota_template.h

#define SAVE_DATA              1                 // [SaveData] Save changed parameters to Flash (0 = disable, 1 - 3600 seconds)
#define SAVE_STATE             true              // [SetOption0] Save changed power state to Flash (false = disable, true = enable)
#define BOOT_LOOP_OFFSET       1                 // [SetOption36] Number of boot loops before starting restoring defaults (0 = disable, 1..200 = boot loops offset)

// -- Wifi ----------------------------------------
#define WIFI_IP_ADDRESS        "0.0.0.0"         // [IpAddress1] Set to 0.0.0.0 for using DHCP or enter a static IP address
#define WIFI_GATEWAY           "192.168.1.1"     // [IpAddress2] If not using DHCP set Gateway IP address
#define WIFI_SUBNETMASK        "255.255.255.0"   // [IpAddress3] If not using DHCP set Network mask
#define WIFI_DNS               "192.168.1.1"     // [IpAddress4] If not using DHCP set DNS IP address (might be equal to WIFI_GATEWAY)

#define STA_SSID1              ""                // [Ssid1] Wifi SSID
#define STA_PASS1              ""                // [Password1] Wifi password
#define STA_SSID2              ""                // [Ssid2] Optional alternate AP Wifi SSID
#define STA_PASS2              ""                // [Password2] Optional alternate AP Wifi password
#define WIFI_AP_PASSPHRASE     ""                // AccessPoint passphrase. For WPA2 min 8 char, for open use "" (max 63 char).
#define WIFI_CONFIG_TOOL       WIFI_RETRY        // [WifiConfig] Default tool if wifi fails to connect (default option: 4 - WIFI_RETRY)
                                                 // (WIFI_RESTART, WIFI_MANAGER, WIFI_RETRY, WIFI_WAIT, WIFI_SERIAL, WIFI_MANAGER_RESET_ONLY)
                                                 // The configuration can be changed after first setup using WifiConfig 0, 2, 4, 5, 6 and 7.
#define WIFI_ARP_INTERVAL      0                 // [SetOption41] Send gratuitous ARP interval
#define WIFI_SCAN_AT_RESTART   false             // [SetOption56] Scan wifi network at restart for configured AP's
#define WIFI_SCAN_REGULARLY    false             // [SetOption57] Scan wifi network every 44 minutes for configured AP's

// -- Syslog --------------------------------------
#define SYS_LOG_HOST           ""                // [LogHost] (Linux) syslog host
#define SYS_LOG_PORT           514               // [LogPort] default syslog UDP port
#define SYS_LOG_LEVEL          LOG_LEVEL_NONE    // [SysLog] (LOG_LEVEL_NONE, LOG_LEVEL_ERROR, LOG_LEVEL_INFO, LOG_LEVEL_DEBUG, LOG_LEVEL_DEBUG_MORE)
#define SERIAL_LOG_LEVEL       LOG_LEVEL_INFO    // [SerialLog] (LOG_LEVEL_NONE, LOG_LEVEL_ERROR, LOG_LEVEL_INFO, LOG_LEVEL_DEBUG, LOG_LEVEL_DEBUG_MORE)
#define WEB_LOG_LEVEL          LOG_LEVEL_INFO    // [WebLog] (LOG_LEVEL_NONE, LOG_LEVEL_ERROR, LOG_LEVEL_INFO, LOG_LEVEL_DEBUG, LOG_LEVEL_DEBUG_MORE)
#define MQTT_LOG_LEVEL         LOG_LEVEL_NONE    // [MqttLog] (LOG_LEVEL_NONE, LOG_LEVEL_ERROR, LOG_LEVEL_INFO, LOG_LEVEL_DEBUG, LOG_LEVEL_DEBUG_MORE)

// -- Ota -----------------------------------------
#define OTA_URL                "http://thehackbox.org/tasmota/release/tasmota.bin"  // [OtaUrl]
#define OTA_COMPATIBILITY      false             // [SetOption78] Disable OTA compatibility check

// -- MQTT ----------------------------------------
#define MQTT_USE               true              // [SetOption3] Select default MQTT use (false = Off, true = On)

#define MQTT_HOST              ""                // [MqttHost]
#define MQTT_FINGERPRINT1      "00 00 00 00 00 00 00 00 00 00 00 00 00 00 00 00 00 00 00 00"  // [MqttFingerprint1]
#define MQTT_FINGERPRINT2      "A5 02 FF 13 99 9F 8B 39 8E F1 83 4F 11 23 65 0B 32 36 FC 07"  // [MqttFingerprint2]
#define MQTT_PORT              1883              // [MqttPort] MQTT port (10123 on CloudMQTT)
#define MQTT_USER              "DVES_USER"       // [MqttUser] MQTT user
#define MQTT_PASS              "DVES_PASS"       // [MqttPassword] MQTT password

#define MQTT_BUTTON_RETAIN     false             // [ButtonRetain] Button may send retain flag (false = off, true = on)
#define MQTT_POWER_RETAIN      false             // [PowerRetain] Power status message may send retain flag (false = off, true = on)
#define MQTT_SWITCH_RETAIN     false             // [SwitchRetain] Switch may send retain flag (false = off, true = on)
#define MQTT_SENSOR_RETAIN     false             // [SensorRetain] Sensor may send retain flag (false = off, true = on)
#define MQTT_NO_HOLD_RETAIN    false             // [SetOption62] Disable retain flag on HOLD messages
//#define MQTT_NO_RETAIN                         // Disable all retain flags (including LWT!) if unsupported by broker (eg Losant)

#define MQTT_STATUS_OFF        "OFF"             // [StateText1] Command or Status result when turned off (needs to be a string like "0" or "Off")
#define MQTT_STATUS_ON         "ON"              // [StateText2] Command or Status result when turned on (needs to be a string like "1" or "On")
#define MQTT_CMND_TOGGLE       "TOGGLE"          // [StateText3] Command to send when toggling (needs to be a string like "2" or "Toggle")
#define MQTT_CMND_HOLD         "HOLD"            // [StateText4] Command to send when button is kept down for over KEY_HOLD_TIME * 0.1 seconds (needs to be a string like "HOLD")

// -- MQTT topics ---------------------------------
  // Example "tasmota/bedroom/%topic%/%prefix%/" up to 80 characers
#define MQTT_FULLTOPIC         "%prefix%/%topic%/" // [FullTopic] Subscribe and Publish full topic name - Legacy topic

// %prefix% token options
#define SUB_PREFIX             "cmnd"            // [Prefix1] Tasmota devices subscribe to %prefix%/%topic% being SUB_PREFIX/MQTT_TOPIC and SUB_PREFIX/MQTT_GRPTOPIC
#define PUB_PREFIX             "stat"            // [Prefix2] Tasmota devices publish to %prefix%/%topic% being PUB_PREFIX/MQTT_TOPIC
#define PUB_PREFIX2            "tele"            // [Prefix3] Tasmota devices publish telemetry data to %prefix%/%topic% being PUB_PREFIX2/MQTT_TOPIC/UPTIME, POWER and TIME
                                                 //   May be named the same as PUB_PREFIX
// %topic% token options (also ButtonTopic and SwitchTopic)
#define MQTT_TOPIC             PROJECT "_%06X"   // [Topic] unique MQTT device topic including device MAC address
#define MQTT_GRPTOPIC          "tasmotas"        // [GroupTopic] MQTT Group topic
#define MQTT_GROUPTOPIC_FORMAT false             // [SetOption75] GroupTopic replaces %topic% (false) or fixed topic cmnd/grouptopic (true)
#define MQTT_BUTTON_TOPIC      "0"               // [ButtonTopic] MQTT button topic, "0" = same as MQTT_TOPIC, set to 'PROJECT "_BTN_%06X"' for unique topic including device MAC address
#define MQTT_SWITCH_TOPIC      "0"               // [SwitchTopic] MQTT button topic, "0" = same as MQTT_TOPIC, set to 'PROJECT "_SW_%06X"' for unique topic including device MAC address
#define MQTT_CLIENT_ID         "DVES_%06X"       // [MqttClient] Also fall back topic using Chip Id = last 6 characters of MAC address

// -- MQTT - Telemetry ----------------------------
#define TELE_PERIOD            300               // [TelePeriod] Telemetry (0 = disable, 10 - 3600 seconds)
#define TELE_ON_POWER          false             // [SetOption59] send tele/STATE together with stat/RESULT (false = Disable, true = Enable)

// -- MQTT - Domoticz -----------------------------
#define DOMOTICZ_UPDATE_TIMER  0                 // [DomoticzUpdateTimer] Send relay status (0 = disable, 1 - 3600 seconds)

// -- MQTT - Home Assistant Discovery -------------
#define HOME_ASSISTANT_DISCOVERY_ENABLE   false  // [SetOption19] Home Assistant Discovery (false = Disable, true = Enable)
#define HASS_AS_LIGHT          false             // [SetOption30] Enforce HAss autodiscovery as light

// -- MQTT - Options ------------------------------
#define MQTT_RESULT_COMMAND    false             // [SetOption4]  Switch between MQTT RESULT or COMMAND
#define MQTT_LWT_MESSAGE       false             // [SetOption10] Switch between MQTT LWT OFFLINE or empty message
#define MQTT_POWER_FORMAT      false             // [SetOption26] Switch between POWER or POWER1 for single power devices
#define MQTT_APPEND_TIMEZONE   false             // [SetOption52] Append timezone to JSON time
#define MQTT_BUTTON_SWITCH_FORCE_LOCAL   false   // [SetOption61] Force local operation when button/switch topic is set (false = off, true = on)
#define MQTT_INDEX_SEPARATOR   false             // [SetOption64] Enable "_" instead of "-" as sensor index separator
#define MQTT_TUYA_RECEIVED     false             // [SetOption66] Enable TuyaMcuReceived messages over Mqtt

// -- HTTP ----------------------------------------
#define WEB_SERVER             2                 // [WebServer] Web server (0 = Off, 1 = Start as User, 2 = Start as Admin)
#define WEB_PASSWORD           ""                // [WebPassword] Web server Admin mode Password for WEB_USERNAME (empty string = Disable)
#define FRIENDLY_NAME          "Tasmota"         // [FriendlyName] Friendlyname up to 32 characters used by webpages and Alexa
#define EMULATION              EMUL_NONE         // [Emulation] Select Belkin WeMo (single relay/light) or Hue Bridge emulation (multi relay/light) (EMUL_NONE, EMUL_WEMO or EMUL_HUE)
#define CORS_DOMAIN            ""                // [Cors] CORS Domain for preflight requests

// -- HTTP Options --------------------------------
#define GUI_SHOW_HOSTNAME      false             // [SetOption53] Show hostname and IP address in GUI main menu

// -- HTTP GUI Colors -----------------------------
// HTML hex color codes. Only 3 and 6 digit hex string values are supported!! See https://www.w3schools.com/colors/colors_hex.asp
// Light theme - pre v7
// WebColor {"WebColor":["#000","#fff","#f2f2f2","#000","#fff","#000","#fff","#f00","#008000","#fff","#1fa3ec","#0e70a4","#d43535","#931f1f","#47c266","#5aaf6f","#fff","#999","#000"]}
/*
#define COLOR_TEXT                  "#000"       // [WebColor1] Global text color - Black
#define COLOR_BACKGROUND            "#fff"       // [WebColor2] Global background color - White
#define COLOR_FORM                  "#f2f2f2"    // [WebColor3] Form background color - Greyish
#define COLOR_INPUT_TEXT            "#000"       // [WebColor4] Input text color - Black
#define COLOR_INPUT                 "#fff"       // [WebColor5] Input background color - White
#define COLOR_CONSOLE_TEXT          "#000"       // [WebColor6] Console text color - Black
#define COLOR_CONSOLE               "#fff"       // [WebColor7] Console background color - White
#define COLOR_TEXT_WARNING          "#f00"       // [WebColor8] Warning text color - Red
#define COLOR_TEXT_SUCCESS          "#008000"    // [WebColor9] Success text color - Dark lime green
#define COLOR_BUTTON_TEXT           "#fff"       // [WebColor10] Button text color - White
#define COLOR_BUTTON                "#1fa3ec"    // [WebColor11] Button color - Vivid blue
#define COLOR_BUTTON_HOVER          "#0e70a4"    // [WebColor12] Button color when hovered over - Dark blue
#define COLOR_BUTTON_RESET          "#d43535"    // [WebColor13] Restart/Reset/Delete button color - Strong red
#define COLOR_BUTTON_RESET_HOVER    "#931f1f"    // [WebColor14] Restart/Reset/Delete button color when hovered over - Dark red
#define COLOR_BUTTON_SAVE           "#47c266"    // [WebColor15] Save button color - Moderate lime green
#define COLOR_BUTTON_SAVE_HOVER     "#5aaf6f"    // [WebColor16] Save button color when hovered over - Dark moderate lime green
#define COLOR_TIMER_TAB_TEXT        "#fff"       // [WebColor17] Config timer tab text color - White
#define COLOR_TIMER_TAB_BACKGROUND  "#999"       // [WebColor18] Config timer tab background color - Dark gray
#define COLOR_TITLE_TEXT            "#000"       // [WebColor19] Title text color - Whiteish
*/
// Dark theme
// WebColor {"WebColor":["#eaeaea","#252525","#4f4f4f","#000","#ddd","#65c115","#1f1f1f","#ff5661","#008000","#faffff","#1fa3ec","#0e70a4","#d43535","#931f1f","#47c266","#5aaf6f","#faffff","#999","#eaeaea"]}
#define COLOR_TEXT                  "#eaeaea"    // [WebColor1] Global text color - Very light gray
#define COLOR_BACKGROUND            "#252525"    // [WebColor2] Global background color - Very dark gray (mostly black)
#define COLOR_FORM                  "#4f4f4f"    // [WebColor3] Form background color - Very dark gray
#define COLOR_INPUT_TEXT            "#000"       // [WebColor4] Input text color - Black
#define COLOR_INPUT                 "#ddd"       // [WebColor5] Input background color - Very light gray
#define COLOR_CONSOLE_TEXT          "#65c115"    // [WebColor6] Console text color - Strong Green
#define COLOR_CONSOLE               "#1f1f1f"    // [WebColor7] Console background color - Very dark gray (mostly black)
#define COLOR_TEXT_WARNING          "#ff5661"    // [WebColor8] Warning text color - Brick Red
#define COLOR_TEXT_SUCCESS          "#008000"    // [WebColor9] Success text color - Dark lime green
#define COLOR_BUTTON_TEXT           "#faffff"    // [WebColor10] Button text color - Very pale (mostly white) cyan
#define COLOR_BUTTON                "#1fa3ec"    // [WebColor11] Button color - Vivid blue
#define COLOR_BUTTON_HOVER          "#0e70a4"    // [WebColor12] Button color when hovered over - Dark blue
#define COLOR_BUTTON_RESET          "#d43535"    // [WebColor13] Restart/Reset/Delete button color - Strong red
#define COLOR_BUTTON_RESET_HOVER    "#931f1f"    // [WebColor14] Restart/Reset/Delete button color when hovered over - Dark red
#define COLOR_BUTTON_SAVE           "#47c266"    // [WebColor15] Save button color - Moderate lime green
#define COLOR_BUTTON_SAVE_HOVER     "#5aaf6f"    // [WebColor16] Save button color when hovered over - Dark moderate lime green
#define COLOR_TIMER_TAB_TEXT        "#faffff"    // [WebColor17] Config timer tab text color - Very pale (mostly white) cyan.
#define COLOR_TIMER_TAB_BACKGROUND  "#999"       // [WebColor18] Config timer tab background color - Dark gray
#define COLOR_TITLE_TEXT            "#eaeaea"    // [WebColor19] Title text color - Very light gray

// -- KNX -----------------------------------------
#define KNX_ENABLED            false             // [Knx_Enabled] Enable KNX protocol
#define KNX_ENHANCED           false             // [Knx_Enhanced] Enable KNX Enhanced Mode

// -- mDNS ----------------------------------------
#define MDNS_ENABLED           false             // [SetOption55] Use mDNS (false = Disable, true = Enable)

// -- Time - Up to three NTP servers in your region
#define NTP_SERVER1            "pool.ntp.org"       // [NtpServer1] Select first NTP server by name or IP address (129.250.35.250)
#define NTP_SERVER2            "nl.pool.ntp.org"    // [NtpServer2] Select second NTP server by name or IP address (5.39.184.5)
#define NTP_SERVER3            "0.nl.pool.ntp.org"  // [NtpServer3] Select third NTP server by name or IP address (93.94.224.67)

// -- Time - Start Daylight Saving Time and timezone offset from UTC in minutes
#define TIME_DST_HEMISPHERE    North             // [TimeDst] Hemisphere (0 or North, 1 or South)
#define TIME_DST_WEEK          Last              // Week of month (0 or Last, 1 or First, 2 or Second, 3 or Third, 4 or Fourth)
#define TIME_DST_DAY           Sun               // Day of week (1 or Sun, 2 or Mon, 3 or Tue, 4 or Wed, 5 or Thu, 6 or Fri, 7 or Sat)
#define TIME_DST_MONTH         Mar               // Month (1 or Jan, 2 or Feb, 3 or Mar, 4 or Apr, 5 or May, 6 or Jun, 7 or Jul, 8 or Aug, 9 or Sep, 10 or Oct, 11 or Nov, 12 or Dec)
#define TIME_DST_HOUR          2                 // Hour (0 to 23)
#define TIME_DST_OFFSET        +120              // Offset from UTC in minutes (-780 to +780)

// -- Time - Start Standard Time and timezone offset from UTC in minutes
#define TIME_STD_HEMISPHERE    North             // [TimeStd] Hemisphere (0 or North, 1 or South)
#define TIME_STD_WEEK          Last              // Week of month (0 or Last, 1 or First, 2 or Second, 3 or Third, 4 or Fourth)
#define TIME_STD_DAY           Sun               // Day of week (1 or Sun, 2 or Mon, 3 or Tue, 4 or Wed, 5 or Thu, 6 or Fri, 7 or Sat)
#define TIME_STD_MONTH         Oct               // Month (1 or Jan, 2 or Feb, 3 or Mar, 4 or Apr, 5 or May, 6 or Jun, 7 or Jul, 8 or Aug, 9 or Sep, 10 or Oct, 11 or Nov, 12 or Dec)
#define TIME_STD_HOUR          3                 // Hour (0 to 23)
#define TIME_STD_OFFSET        +60               // Offset from UTC in minutes (-780 to +780)

// -- Location ------------------------------------
#define LATITUDE               48.858360         // [Latitude] Your location to be used with sunrise and sunset
#define LONGITUDE              2.294442          // [Longitude] Your location to be used with sunrise and sunset

// -- Application ---------------------------------
#define APP_TIMEZONE           1                 // [Timezone] +1 hour (Amsterdam) (-13 .. 14 = hours from UTC, 99 = use TIME_DST/TIME_STD)
#define APP_LEDSTATE           LED_POWER         // [LedState] Function of led
                                                 //   (LED_OFF, LED_POWER, LED_MQTTSUB, LED_POWER_MQTTSUB, LED_MQTTPUB, LED_POWER_MQTTPUB, LED_MQTT, LED_POWER_MQTT)
#define APP_LEDMASK            0xFFFF            // [LedMask] Assign Relay to Power led (0xFFFF is default)
#define APP_ENABLE_LEDLINK     false             // [SetOption31] Enable link led blinking

#define APP_PULSETIME          0                 // [PulseTime] Time in 0.1 Sec to turn off power for relay 1 (0 = disabled)
#define APP_POWERON_STATE      POWER_ALL_SAVED   // [PowerOnState] Power On Relay state
                                                 //   (POWER_ALL_OFF, POWER_ALL_ON, POWER_ALL_SAVED_TOGGLE, POWER_ALL_SAVED, POWER_ALL_ALWAYS_ON, POWER_ALL_OFF_PULSETIME_ON)
#define APP_BLINKTIME          10                // [BlinkTime] Time in 0.1 Sec to blink/toggle power for relay 1
#define APP_BLINKCOUNT         10                // [BlinkCount] Number of blinks (0 = 32000)

#define APP_NORMAL_SLEEP       false             // [SetOption60] Enable normal sleep instead of dynamic sleep
#define APP_SLEEP              0                 // [Sleep] Sleep time to lower energy consumption (0 = Off, 1 - 250 mSec),
#define PWM_MAX_SLEEP          10                // Sleep will be lowered to this value when light is on, to avoid flickering

#define KEY_DEBOUNCE_TIME      50                // [ButtonDebounce] Number of mSeconds button press debounce time
#define KEY_HOLD_TIME          40                // [SetOption32] Number of 0.1 seconds to hold Button or external Pushbutton before sending HOLD message
#define KEY_DISABLE_MULTIPRESS false             // [SetOption1]  Disable button multipress
#define KEY_SWAP_DOUBLE_PRESS  false             // [SetOption11] Swap button single and double press functionality
#define KEY_ONLY_SINGLE_PRESS  false             // [SetOption13] Enable only single press to speed up button press recognition

#define SWITCH_DEBOUNCE_TIME   50                // [SwitchDebounce] Number of mSeconds switch press debounce time
#define SWITCH_MODE            TOGGLE            // [SwitchMode] TOGGLE, FOLLOW, FOLLOW_INV, PUSHBUTTON, PUSHBUTTON_INV, PUSHBUTTONHOLD, PUSHBUTTONHOLD_INV, PUSHBUTTON_TOGGLE, TOGGLEMULTI, FOLLOWMULTI, FOLLOWMULTI_INV (the wall switch state)

#define TEMP_CONVERSION        false             // [SetOption8] Return temperature in (false = Celsius or true = Fahrenheit)
#define PRESSURE_CONVERSION    false             // [SetOption24] Return pressure in (false = hPa or true = mmHg)
#define TEMP_RESOLUTION        1                 // [TempRes] Maximum number of decimals (0 - 3) showing sensor Temperature
#define HUMIDITY_RESOLUTION    1                 // [HumRes] Maximum number of decimals (0 - 3) showing sensor Humidity
#define PRESSURE_RESOLUTION    1                 // [PressRes] Maximum number of decimals (0 - 3) showing sensor Pressure
#define ENERGY_RESOLUTION      3                 // [EnergyRes] Maximum number of decimals (0 - 5) showing energy usage in kWh
#define CALC_RESOLUTION        3                 // [CalcRes] Maximum number of decimals (0 - 7) used in commands ADD, SUB, MULT and SCALE

#define APP_FLASH_CYCLE        false             // [SetOption12] Switch between dynamic or fixed slot flash save location
#define APP_NO_RELAY_SCAN      false             // [SetOption63] Don't scan relay power state at restart
#define APP_DISABLE_POWERCYCLE false             // [SetOption65] Disable fast power cycle detection for device reset
#define DEEPSLEEP_BOOTCOUNT    false             // [SetOption76] Enable incrementing bootcount when deepsleep is enabled

// -- Lights --------------------------------------
#define WS2812_LEDS            30                // [Pixels] Number of WS2812 LEDs to start with (max is 512)
#define LIGHT_MODE             true              // [SetOption15] Switch between commands PWM or COLOR/DIMMER/CT/CHANNEL
#define LIGHT_CLOCK_DIRECTION  false             // [SetOption16] Switch WS2812 clock between clockwise or counter-clockwise
#define LIGHT_COLOR_RADIX      false             // [SetOption17] Switch between decimal or hexadecimal color output (false = hexadecimal, true = decimal)
#define LIGHT_PAIRS_CO2        false             // [SetOption18] Enable Pair light signal with CO2 sensor
#define LIGHT_POWER_CONTROL    false             // [SetOption20] Enable power control in relation to Dimmer/Color/Ct changes
#define LIGHT_CHANNEL_MODE     false             // [SetOption68] Enable multi-channels PWM instead of Color PWM
#define LIGHT_SLIDER_POWER     false             // [SetOption77] Do not power off if slider moved to far left
#define LIGHT_ALEXA_CT_RANGE   false             // [SetOption82] Reduced CT range for Alexa
#define LIGHT_PWM_CT_MODE      false             // [SetOption92] Set PWM Mode from regular PWM to ColorTemp control (Xiaomi Philips ...) a.k.a. module 48 mode

// -- Energy --------------------------------------
#define ENERGY_VOLTAGE_ALWAYS  false             // [SetOption21] Enable show voltage even if powered off
#define ENERGY_DDS2382_MODE    false             // [SetOption71] Enable DDS2382 different Modbus registers for Active Energy (#6531)
#define ENERGY_HARDWARE_TOTALS false             // [SetOption72] Enable hardware energy total counter as reference (#6561)

// -- Other Options -------------------------------
#define TIMERS_ENABLED         false             // [Timers] Enable Timers
#define RF_DATA_RADIX          false             // [SetOption28] RF receive data format (false = hexadecimal, true = decimal)
#define IR_DATA_RADIX          false             // [SetOption29] IR receive data format (false = hexadecimal, true = decimal)
#define TUYA_SETOPTION_20      false             // [SetOption54] Apply SetOption20 settings to Tuya device
#define IR_ADD_RAW_DATA        false             // [SetOption58] Add IR Raw data to JSON message
#define BUZZER_ENABLE          false             // [SetOption67] Enable buzzer when available
#define DS18X20_PULL_UP        false             // [SetOption74] Enable internal pullup for single DS18x20 sensor
#define COUNTER_RESET          false             // [SetOption79] Enable resetting of counters after telemetry was sent
#define SHUTTER_SUPPORT        false             // [SetOption80] Enable shutter support
#define PCF8574_INVERT_PORTS   false             // [SetOption81] Invert all ports on PCF8574 devices
#define ZIGBEE_FRIENDLY_NAMES  false             // [SetOption83] Enable Zigbee FriendlyNames instead of ShortAddresses when possible

/*********************************************************************************************\
 * END OF SECTION 1
 *
 * SECTION 2
 * - Enable a feature by removing both // in front of it
 * - Disable a feature by preceding it with //
\*********************************************************************************************/

// -- Localization --------------------------------
  // If non selected the default en-GB will be used
//#define MY_LANGUAGE            bg_BG           // Bulgarian in Bulgaria
//#define MY_LANGUAGE            cs_CZ           // Czech in Czech
//#define MY_LANGUAGE            de_DE           // German in Germany
//#define MY_LANGUAGE            el_GR           // Greek in Greece
//#define MY_LANGUAGE            en_GB           // English in Great Britain. Enabled by Default
//#define MY_LANGUAGE            es_ES           // Spanish in Spain
//#define MY_LANGUAGE            fr_FR           // French in France
//#define MY_LANGUAGE            he_HE           // Hebrew in Israel
//#define MY_LANGUAGE            hu_HU           // Hungarian in Hungary
//#define MY_LANGUAGE            it_IT           // Italian in Italy
//#define MY_LANGUAGE            ko_KO           // Korean in Korea
//#define MY_LANGUAGE            nl_NL           // Dutch in the Netherlands
//#define MY_LANGUAGE            pl_PL           // Polish in Poland
//#define MY_LANGUAGE            pt_BR           // Portuguese in Brazil
//#define MY_LANGUAGE            pt_PT           // Portuguese in Portugal
//#define MY_LANGUAGE            ro_RO           // Romanian in Romania
//#define MY_LANGUAGE            ru_RU           // Russian in Russia
//#define MY_LANGUAGE            sk_SK           // Slovak in Slovakia
//#define MY_LANGUAGE            sv_SE           // Swedish in Sweden
//#define MY_LANGUAGE            tr_TR           // Turkish in Turkey
//#define MY_LANGUAGE            uk_UA           // Ukrainian in Ukraine
//#define MY_LANGUAGE            zh_CN           // Chinese (Simplified) in China
//#define MY_LANGUAGE            zh_TW           // Chinese (Traditional) in Taiwan

// -- Wifi Config tools ---------------------------
#define WIFI_SOFT_AP_CHANNEL   1                 // Soft Access Point Channel number between 1 and 13 as used by Wifi Manager web GUI

// -- OTA -----------------------------------------
//#define USE_ARDUINO_OTA                          // Add optional support for Arduino OTA (+13k code)

// -- MQTT ----------------------------------------
#define MQTT_TELE_RETAIN     0                   // Tele messages may send retain flag (0 = off, 1 = on)
#define MQTT_CLEAN_SESSION   1                   // Mqtt clean session connection (0 = No clean session, 1 = Clean session (default))

// -- MQTT - Domoticz -----------------------------
#define USE_DOMOTICZ                             // Enable Domoticz (+6k code, +0.3k mem)
  #define DOMOTICZ_IN_TOPIC    "domoticz/in"     // Domoticz Input Topic
  #define DOMOTICZ_OUT_TOPIC   "domoticz/out"    // Domoticz Output Topic

// -- MQTT - Home Assistant Discovery -------------
#define USE_HOME_ASSISTANT                       // Enable Home Assistant Discovery Support (+4.1k code, +6 bytes mem)
  #define HOME_ASSISTANT_DISCOVERY_PREFIX "homeassistant"  // Home Assistant discovery prefix

// -- MQTT - TLS - AWS IoT ------------------------
// Using TLS starting with version v6.5.0.16 compilation will only work using Core 2.4.2 and 2.5.2. No longer supported: 2.3.0
//#define USE_MQTT_TLS                             // Use TLS for MQTT connection (+34.5k code, +7.0k mem and +4.8k additional during connection handshake)
//  #define USE_MQTT_TLS_CA_CERT                   // Force full CA validation instead of fingerprints, slower, but simpler to use.  (+2.2k code, +1.9k mem during connection handshake)
                                                   // This includes the LetsEncrypt CA in tasmota_ca.ino for verifying server certificates
//  #define USE_MQTT_TLS_FORCE_EC_CIPHER           // Force Elliptic Curve cipher (higher security) required by some servers (automatically enabled with USE_MQTT_AWS_IOT) (+11.4k code, +0.4k mem)
//  #define USE_MQTT_AWS_IOT                       // Enable MQTT for AWS IoT - requires a private key (+11.9k code, +0.4k mem)
                                                 //   Note: you need to generate a private key + certificate per device and update 'tasmota/tasmota_aws_iot.cpp'
                                                 //   Full documentation here: https://github.com/arendst/Tasmota/wiki/AWS-IoT
//  #define USE_4K_RSA                             // Support 4096 bits certificates, instead of 2048

// -- KNX IP Protocol -----------------------------
//#define USE_KNX                                  // Enable KNX IP Protocol Support (+9.4k code, +3k7 mem)
  #define USE_KNX_WEB_MENU                       // Enable KNX WEB MENU (+8.3k code, +144 mem)

// -- HTTP ----------------------------------------
#define USE_WEBSERVER                            // Enable web server and Wifi Manager (+66k code, +8k mem)
  #define WEB_PORT             80                // Web server Port for User and Admin mode
  #define WEB_USERNAME         "admin"           // Web server Admin mode user name
//  #define USE_JAVASCRIPT_ES6                     // Enable ECMAScript6 syntax using less JavaScript code bytes (fails on IE11)
//  #define USE_WEBSEND_RESPONSE                   // Enable command WebSend response message (+1k code)
  #define USE_EMULATION_HUE                      // Enable Hue Bridge emulation for Alexa (+14k code, +2k mem common)
  #define USE_EMULATION_WEMO                     // Enable Belkin WeMo emulation for Alexa (+6k code, +2k mem common)

// -- mDNS ----------------------------------------
#define USE_DISCOVERY                            // Enable mDNS for the following services (+8k code or +23.5k code with core 2_5_x, +0.3k mem)
  #define WEBSERVER_ADVERTISE                    // Provide access to webserver by name <Hostname>.local/
  #define MQTT_HOST_DISCOVERY                    // Find MQTT host server (overrides MQTT_HOST if found)

// -- Time ----------------------------------------
#define USE_TIMERS                               // Add support for up to 16 timers (+2k2 code)
  #define USE_TIMERS_WEB                         // Add timer webpage support (+4k5 code)
  #define USE_SUNRISE                            // Add support for Sunrise and sunset tools (+16k)
    #define SUNRISE_DAWN_ANGLE DAWN_NORMAL       // Select desired Dawn Angle from (DAWN_NORMAL, DAWN_CIVIL, DAWN_NAUTIC, DAWN_ASTRONOMIC)

// -- Ping ----------------------------------------
//  #define USE_PING                                 // Enable Ping command (+2k code)

// -- Rules or Script  ----------------------------
// Select none or only one of the below defines
#define USE_RULES                                // Add support for rules (+8k code)
//#define USE_SCRIPT                               // Add support for script (+17k code)
  //#define USE_SCRIPT_FATFS 4                     // Script: Add FAT FileSystem Support

//  #define USE_EXPRESSION                         // Add support for expression evaluation in rules (+3k2 code, +64 bytes mem)
//    #define SUPPORT_IF_STATEMENT                 // Add support for IF statement in rules (+4k2 code, -332 bytes mem)
//  #define SUPPORT_MQTT_EVENT                     // Support trigger event with MQTT subscriptions (+3k5 code)

// -- Optional modules ----------------------------
//#define ROTARY_V1                                // Add support for MI Desk Lamp
#define USE_SONOFF_RF                            // Add support for Sonoff Rf Bridge (+3k2 code)
  #define USE_RF_FLASH                           // Add support for flashing the EFM8BB1 chip on the Sonoff RF Bridge. C2CK must be connected to GPIO4, C2D to GPIO5 on the PCB (+2k7 code)
#define USE_SONOFF_SC                            // Add support for Sonoff Sc (+1k1 code)
#define USE_TUYA_MCU                             // Add support for Tuya Serial MCU
  #define TUYA_DIMMER_ID       0                 // Default dimmer Id
//  #define USE_TUYA_TIME                          // Add support for Set Time in Tuya MCU
#define USE_ARMTRONIX_DIMMERS                    // Add support for Armtronix Dimmers (+1k4 code)
#define USE_PS_16_DZ                             // Add support for PS-16-DZ Dimmer (+2k code)
#define USE_SONOFF_IFAN                          // Add support for Sonoff iFan02 and iFan03 (+2k code)
#define USE_BUZZER                               // Add support for a buzzer (+0k6 code)
#define USE_ARILUX_RF                            // Add support for Arilux RF remote controller (+0k8 code, 252 iram (non 2.3.0))
#define USE_SHUTTER                              // Add Shutter support for up to 4 shutter with different motortypes (+11k code)
#define USE_DEEPSLEEP                            // Add support for deepsleep (+1k code)
#define USE_EXS_DIMMER                           // Add support for ES-Store WiFi Dimmer (+1k5 code)
//  #define EXS_MCU_CMNDS                          // Add command to send MCU commands (+0k8 code)
//#define USE_HOTPLUG                              // Add support for sensor HotPlug
#define USE_DEVICE_GROUPS                        // Add support for device groups (+5k5 code)
  #define DEVICE_GROUPS_ADDRESS 239,255,250,250  // Device groups multicast address
  #define DEVICE_GROUPS_PORT 4447                // Device groups multicast port
  #define USE_DEVICE_GROUPS_SEND                 // Add support for the DevGroupSend command (+0k6 code)
#define USE_PWM_DIMMER                           // Add support for MJ-SD01/acenx/NTONPOWER PWM dimmers (+2k2 code, DGR=0k4)
  #define USE_PWM_DIMMER_REMOTE                  // Add support for remote switches to PWM Dimmer (requires USE_DEVICE_GROUPS) (+0k9 code)
//#define USE_KEELOQ                               // Add support for Jarolift rollers by Keeloq algorithm (+4k5 code)
#define USE_SONOFF_D1                            // Add support for Sonoff D1 Dimmer (+0k7 code)

// -- Optional light modules ----------------------
#define USE_WS2812                               // WS2812 Led string using library NeoPixelBus (+5k code, +1k mem, 232 iram) - Disable by //
//  #define USE_WS2812_DMA                         // DMA supports only GPIO03 (= Serial RXD) (+1k mem). When USE_WS2812_DMA is enabled expect Exceptions on Pow
  #define USE_WS2812_HARDWARE  NEO_HW_WS2812     // Hardware type (NEO_HW_WS2812, NEO_HW_WS2812X, NEO_HW_WS2813, NEO_HW_SK6812, NEO_HW_LC8812, NEO_HW_APA106)
  #define USE_WS2812_CTYPE     NEO_GRB           // Color type (NEO_RGB, NEO_GRB, NEO_BRG, NEO_RBG, NEO_RGBW, NEO_GRBW)
#define USE_MY92X1                               // Add support for MY92X1 RGBCW led controller as used in Sonoff B1, Ailight and Lohas
#define USE_SM16716                              // Add support for SM16716 RGB LED controller (+0k7 code)
#define USE_SM2135                               // Add support for SM2135 RGBCW led control as used in Action LSC (+0k6 code)
#define USE_SONOFF_L1                            // Add support for Sonoff L1 led control
#define USE_ELECTRIQ_MOODL                       // Add support for ElectriQ iQ-wifiMOODL RGBW LED controller (+0k3 code)
#define USE_LIGHT_PALETTE                        // Add support for color palette (+0k7 code)
#define USE_DGR_LIGHT_SEQUENCE                   // Add support for device group light sequencing (requires USE_DEVICE_GROUPS) (+0k2 code)

// -- Counter input -------------------------------
#define USE_COUNTER                              // Enable inputs as counter (+0k8 code)

// -- Internal Analog input -----------------------
//#define USE_ADC_VCC                              // Display Vcc in Power status. Disable for use as Analog input on selected devices

// -- One wire sensors ----------------------------
#define USE_DS18x20                              // Add support for DS18x20 sensors with id sort, single scan and read retry (+2k6 code)
//  #define W1_PARASITE_POWER                      // Optimize for parasite powered sensors

// -- I2C sensors ---------------------------------
#define USE_I2C                                  // I2C using library wire (+10k code, 0k2 mem, 124 iram)

#ifdef USE_I2C
//  #define USE_SHT                                // [I2cDriver8] Enable SHT1X sensor (+1k4 code)
//  #define USE_HTU                                // [I2cDriver9] Enable HTU21/SI7013/SI7020/SI7021 sensor (I2C address 0x40) (+1k5 code)
//  #define USE_BMP                                // [I2cDriver10] Enable BMP085/BMP180/BMP280/BME280 sensors (I2C addresses 0x76 and 0x77) (+4k4 code)
//    #define USE_BME680                           // Enable support for BME680 sensor using Bosch BME680 library (+4k code)
//  #define USE_BH1750                             // [I2cDriver11] Enable BH1750 sensor (I2C address 0x23 or 0x5C) (+0k5 code)
//  #define USE_VEML6070                           // [I2cDriver12] Enable VEML6070 sensor (I2C addresses 0x38 and 0x39) (+1k5 code)
    #define USE_VEML6070_RSET    270000          // VEML6070, Rset in Ohm used on PCB board, default 270K = 270000ohm, range for this sensor: 220K ... 1Meg
    #define USE_VEML6070_SHOW_RAW                // VEML6070, shows the raw value of UV-A
//  #define USE_ADS1115                            // [I2cDriver13] Enable ADS1115 16 bit A/D converter (I2C address 0x48, 0x49, 0x4A or 0x4B) based on Adafruit ADS1x15 library (no library needed) (+0k7 code)
//  #define USE_INA219                             // [I2cDriver14] Enable INA219 (I2C address 0x40, 0x41 0x44 or 0x45) Low voltage and current sensor (+1k code)
//  #define USE_INA226                             // [I2cDriver35] Enable INA226 (I2C address 0x40, 0x41 0x44 or 0x45) Low voltage and current sensor (+2k3 code)
//  #define USE_SHT3X                              // [I2cDriver15] Enable SHT3x (I2C address 0x44 or 0x45) or SHTC3 (I2C address 0x70) sensor (+0k7 code)
//  #define USE_TSL2561                            // [I2cDriver16] Enable TSL2561 sensor (I2C address 0x29, 0x39 or 0x49) using library Joba_Tsl2561 (+2k3 code)
//  #define USE_TSL2591                            // [I2cDriver40] Enable TSL2591 sensor (I2C address 0x29) using library Adafruit_TSL2591 (+1k6 code)
//  #define USE_MGS                                // [I2cDriver17] Enable Xadow and Grove Mutichannel Gas sensor using library Multichannel_Gas_Sensor (+10k code)
    #define MGS_SENSOR_ADDR    0x04              // Default Mutichannel Gas sensor i2c address
//  #define USE_SGP30                              // [I2cDriver18] Enable SGP30 sensor (I2C address 0x58) (+1k1 code)
//  #define USE_SI1145                             // [I2cDriver19] Enable SI1145/46/47 sensor (I2C address 0x60) (+1k code)
//  #define USE_LM75AD                             // [I2cDriver20] Enable LM75AD sensor (I2C addresses 0x48 - 0x4F) (+0k5 code)
//  #define USE_APDS9960                           // [I2cDriver21] Enable APDS9960 Proximity Sensor (I2C address 0x39). Disables SHT and VEML6070 (+4k7 code)
    #define USE_APDS9960_GESTURE                   // Enable APDS9960 Gesture feature (+2k code)
    #define USE_APDS9960_PROXIMITY                 // Enable APDS9960 Proximity feature (>50 code)
    #define USE_APDS9960_COLOR                     // Enable APDS9960 Color feature (+0.8k code)
    #define USE_APDS9960_STARTMODE  0              // Default to enable Gesture mode
//  #define USE_MCP230xx                           // [I2cDriver22] Enable MCP23008/MCP23017 - Must define I2C Address in #define USE_MCP230xx_ADDR below - range 0x20 - 0x27 (+4k7 code)
//    #define USE_MCP230xx_ADDR 0x20               // Enable MCP23008/MCP23017 I2C Address to use (Must be within range 0x20 through 0x26 - set according to your wired setup)
//    #define USE_MCP230xx_OUTPUT                  // Enable MCP23008/MCP23017 OUTPUT support through sensor29 commands (+1k5 code)
//    #define USE_MCP230xx_DISPLAYOUTPUT           // Enable MCP23008/MCP23017 to display state of OUTPUT pins on Web UI (+0k2 code)
//  #define USE_PCA9685                            // [I2cDriver1] Enable PCA9685 I2C HW PWM Driver - Must define I2C Address in #define USE_PCA9685_ADDR below - range 0x40 - 0x47 (+1k4 code)
//    #define USE_PCA9685_ADDR 0x40                // Enable PCA9685 I2C Address to use (Must be within range 0x40 through 0x47 - set according to your wired setup)
//    #define USE_PCA9685_FREQ 50                  // Define default PWM frequency in Hz to be used (must be within 24 to 1526) - If other value is used, it will rever to 50Hz
//  #define USE_MPR121                             // [I2cDriver23] Enable MPR121 controller (I2C addresses 0x5A, 0x5B, 0x5C and 0x5D) in input mode for touch buttons (+1k3 code)
//  #define USE_CCS811                             // [I2cDriver24] Enable CCS811 sensor (I2C address 0x5A) (+2k2 code)
//  #define USE_MPU6050                            // [I2cDriver25] Enable MPU6050 sensor (I2C address 0x68 AD0 low or 0x69 AD0 high) (+3K3 of code and 188 Bytes of RAM)
//    #define USE_MPU6050_DMP                      // Enable in MPU6050 to use the DMP on the chip, should create better results (+8k6 of code)
//  #define USE_DS3231                             // [I2cDriver26] Enable DS3231 external RTC in case no Wifi is avaliable. See docs in the source file (+1k2 code)
//    #define USE_RTC_ADDR  0x68                   // Default I2C address 0x68
//  #define USE_MGC3130                            // [I2cDriver27] Enable MGC3130 Electric Field Effect Sensor (I2C address 0x42) (+2k7 code, 0k3 mem)
//  #define USE_MAX44009                           // [I2cDriver28] Enable MAX44009 Ambient Light sensor (I2C addresses 0x4A and 0x4B) (+0k8 code)
//  #define USE_SCD30                              // [I2cDriver29] Enable Sensiron SCd30 CO2 sensor (I2C address 0x61) (+3k3 code)
//  #define USE_SPS30                              // [I2cDriver30] Enable Sensiron SPS30 particle sensor (I2C address 0x69) (+1.7 code)
  #define USE_ADE7953                            // [I2cDriver7] Enable ADE7953 Energy monitor as used on Shelly 2.5 (I2C address 0x38) (+1k5)
//  #define USE_VL53L0X                            // [I2cDriver31] Enable VL53L0x time of flight sensor (I2C address 0x29) (+4k code)
//  #define USE_MLX90614                           // [I2cDriver32] Enable MLX90614 ir temp sensor (I2C address 0x5a) (+0.6k code)
//  #define USE_CHIRP                              // [I2cDriver33] Enable CHIRP soil moisture sensor (variable I2C address, default 0x20)
//  #define USE_PAJ7620                            // [I2cDriver34] Enable PAJ7620 gesture sensor (I2C address 0x73) (+2.5k code)
//  #define USE_PCF8574                            // [I2cDriver2] Enable PCF8574 I/O Expander (I2C addresses 0x20 - 0x26 and 0x39 - 0x3F) (+1k9 code)
//  #define USE_HIH6                               // [I2cDriver36] Enable Honeywell HIH Humidity and Temperature sensor (I2C address 0x27) (+0k6)
//  #define USE_DHT12                              // [I2cDriver41] Enable DHT12 humidity and temperature sensor (I2C address 0x5C) (+0k7 code)
//  #define USE_DS1624                             // [I2cDriver42] Enable DS1624, DS1621 temperature sensor (I2C addresses 0x48 - 0x4F) (+1k2 code)
//  #define USE_AHT1x                              // [I2cDriver43] Enable AHT10/15 humidity and temperature sensor (I2C address 0x38) (+0k8 code)
//  #define USE_WEMOS_MOTOR_V1                     // [I2cDriver44] Enable Wemos motor driver V1 (I2C addresses 0x2D - 0x30) (+0k7 code)
//    #define WEMOS_MOTOR_V1_ADDR  0x30            // Default I2C address 0x30
//    #define WEMOS_MOTOR_V1_FREQ  1000            // Default frequency
//  #define USE_HDC1080                            // [I2cDriver45] Enable HDC1080 temperature/humidity sensor (I2C address 0x40) (+1k5 code)
//  #define USE_IAQ                                // [I2cDriver46] Enable iAQ-core air quality sensor (I2C address 0x5a) (+0k6 code)
//  #define USE_AS3935                             // [I2cDriver48] Enable AS3935 Franklin Lightning Sensor (I2C address 0x03) (+5k4 code)

//  #define USE_DISPLAY                            // Add I2C Display Support (+2k code)
    #define USE_DISPLAY_MODES1TO5                // Enable display mode 1 to 5 in addition to mode 0
    #define USE_DISPLAY_LCD                      // [DisplayModel 1] [I2cDriver3] Enable Lcd display (I2C addresses 0x27 and 0x3F) (+6k code)
    #define USE_DISPLAY_SSD1306                  // [DisplayModel 2] [I2cDriver4] Enable SSD1306 Oled 128x64 display (I2C addresses 0x3C and 0x3D) (+16k code)
    #define USE_DISPLAY_MATRIX                   // [DisplayModel 3] [I2cDriver5] Enable 8x8 Matrix display (I2C adresseses see below) (+11k code)
      #define MTX_ADDRESS1     0x71              // [DisplayAddress1] I2C address of first 8x8 matrix module
      #define MTX_ADDRESS2     0x74              // [DisplayAddress2] I2C address of second 8x8 matrix module
      #define MTX_ADDRESS3     0x75              // [DisplayAddress3] I2C address of third 8x8 matrix module
      #define MTX_ADDRESS4     0x72              // [DisplayAddress4] I2C address of fourth 8x8 matrix module
      #define MTX_ADDRESS5     0x73              // [DisplayAddress5] I2C address of fifth 8x8 matrix module
      #define MTX_ADDRESS6     0x76              // [DisplayAddress6] I2C address of sixth 8x8 matrix module
      #define MTX_ADDRESS7     0x00              // [DisplayAddress7] I2C address of seventh 8x8 matrix module
      #define MTX_ADDRESS8     0x00              // [DisplayAddress8] I2C address of eigth 8x8 matrix module
    #define USE_DISPLAY_SEVENSEG                 // [DisplayModel 11] [I2cDriver47] Enable sevenseg display (I2C 0x70-0x77) (<+11k code)
      #define SEVENSEG_ADDRESS1     0x70         // [DisplayAddress1] I2C address of first sevenseg matrix module
//    #define USE_DISPLAY_SH1106                   // [DisplayModel 7] [I2cDriver6] Enable SH1106 Oled 128x64 display (I2C addresses 0x3C and 0x3D)
#endif  // USE_I2C

// -- SPI sensors ---------------------------------
//#define USE_SPI                                  // Hardware SPI using GPIO12(MISO), GPIO13(MOSI) and GPIO14(CLK) in addition to two user selectable GPIOs(CS and DC)
#ifdef USE_SPI
//  #define USE_NRF24                              // Add SPI support for NRF24L01(+) (+2k6 code)
  #ifdef USE_NRF24
    #define USE_MIBLE                            // BLE-bridge for some Mijia-BLE-sensors (+4k7 code)
  #else
    #ifndef USE_DISPLAY
      #define USE_DISPLAY                        // Add SPI Display support for 320x240 and 480x320 TFT
    #endif
      #define USE_DISPLAY_ILI9341                // [DisplayModel 4] Enable ILI9341 Tft 480x320 display (+19k code)
//      #define USE_DISPLAY_EPAPER_29              // [DisplayModel 5] Enable e-paper 2.9 inch display (+19k code)
//      #define USE_DISPLAY_EPAPER_42              // [DisplayModel 6] Enable e-paper 4.2 inch display
//      #define USE_DISPLAY_ILI9488                // [DisplayModel 8] [I2cDriver38] (Touch)
//      #define USE_DISPLAY_SSD1351                // [DisplayModel 9]
//      #define USE_DISPLAY_RA8876                 // [DisplayModel 10] [I2cDriver39] (Touch)
  #endif  // USE_NRF24
#endif  // USE_SPI

// -- Serial sensors ------------------------------
//#define USE_MHZ19                                // Add support for MH-Z19 CO2 sensor (+2k code)
//#define USE_SENSEAIR                             // Add support for SenseAir K30, K70 and S8 CO2 sensor (+2k3 code)
  #define CO2_LOW              800               // Below this CO2 value show green light (needs PWM or WS2812 RG(B) led and enable with SetOption18 1)
  #define CO2_HIGH             1200              // Above this CO2 value show red light (needs PWM or WS2812 RG(B) led and enable with SetOption18 1)
//#define USE_PMS5003                              // Add support for PMS5003 and PMS7003 particle concentration sensor (+1k3 code)
  //#define PMS_MODEL_PMS3003                      // Enable support of PMS3003 instead of PMS5003/PMS7003 (needs the USE_PMS5003 above)
//#define USE_NOVA_SDS                             // Add support for SDS011 and SDS021 particle concentration sensor (+1k5 code)
  #define STARTING_OFFSET      30                // Turn on NovaSDS XX-seconds before tele_period is reached
//#define USE_HPMA                                 // Add support for Honeywell HPMA115S0 particle concentration sensor (+1k4)
#define USE_SERIAL_BRIDGE                        // Add support for software Serial Bridge (+0k8 code)
//#define USE_MP3_PLAYER                           // Use of the DFPlayer Mini MP3 Player RB-DFR-562 commands: play, volume and stop
  #define MP3_VOLUME           10                // Set the startup volume on init, the range can be 0..30(max)
//#define USE_AZ7798                               // Add support for AZ-Instrument 7798 CO2 datalogger (+1k6 code)
//#define USE_PN532_HSU                            // Add support for PN532 using HSU (Serial) interface (+1k8 code, 140 bytes mem)
//  #define USE_PN532_CAUSE_EVENTS                 // Cause event execution for PN532_UID= and PN532_DATA=[if defined] (+ 30 bytes code)
//  #define USE_PN532_DATA_FUNCTION                // Add sensor40 command support for erase, setting data block content (+1k7 code, 388 bytes mem)
//  #define USE_PN532_DATA_RAW                     // Allow DATA block to be used by non-alpha-numberic data (+ 80 bytes code, 48 bytes ram)
//#define USE_RDM6300                              // Add support for RDM6300 125kHz RFID Reader (+0k8)
//#define USE_IBEACON                              // Add support for bluetooth LE passive scan of ibeacon devices (uses HM17 module)
//#define USE_GPS                                  // Add support for GPS and NTP Server for becoming Stratus 1 Time Source (+3k1 code, +132 bytes RAM)
//  #define USE_FLOG                               // Add support for GPS logging in OTA's Flash (Experimental) (+2k9 code, +8 bytes RAM)
//#define USE_HM10                                 // (ESP8266 only) Add support for HM-10 as a BLE-bridge (+9k3 code)
//#define USE_MI_ESP32                             // (ESP32 only) Add support for ESP32 as a BLE-bridge (+9k2 mem, +292k flash)
//#define USE_HRXL                                 // Add support for MaxBotix HRXL-MaxSonar ultrasonic range finders (+0k7)
//#define USE_TASMOTA_SLAVE                        // Add support for Arduino Uno/Pro Mini via serial interface including flashing (+2k6 code, 64 mem)
  #define USE_TASMOTA_SLAVE_FLASH_SPEED 57600      // Usually 57600 for 3.3V variants and 115200 for 5V variants
  #define USE_TASMOTA_SLAVE_SERIAL_SPEED 57600     // Depends on the sketch that is running on the Uno/Pro Mini
//#define USE_OPENTHERM                            // Add support for OpenTherm (+15k code)

// -- Power monitoring sensors --------------------
#define USE_ENERGY_MARGIN_DETECTION              // Add support for Energy Margin detection (+1k6 code)
  #define USE_ENERGY_POWER_LIMIT                 // Add additional support for Energy Power Limit detection (+1k2 code)
#define USE_PZEM004T                             // Add support for PZEM004T Energy monitor (+2k code)
#define USE_PZEM_AC                              // Add support for PZEM014,016 Energy monitor (+1k1 code)
#define USE_PZEM_DC                              // Add support for PZEM003,017 Energy monitor (+1k1 code)
#define USE_MCP39F501                            // Add support for MCP39F501 Energy monitor as used in Shelly 2 (+3k1 code)
//#define USE_SDM120                               // Add support for Eastron SDM120-Modbus energy monitor (+1k1 code)
  #define SDM120_SPEED         2400              // SDM120-Modbus RS485 serial speed (default: 2400 baud)
//#define USE_SDM630                               // Add support for Eastron SDM630-Modbus energy monitor (+0k6 code)
  #define SDM630_SPEED         9600              // SDM630-Modbus RS485 serial speed (default: 9600 baud)
//#define USE_DDS2382                              // Add support for Hiking DDS2382 Modbus energy monitor (+0k6 code)
  #define DDS2382_SPEED        9600              // Hiking DDS2382 Modbus RS485 serial speed (default: 9600 baud)
//#define USE_DDSU666                              // Add support for Chint DDSU666 Modbus energy monitor (+0k6 code)
  #define DDSU666_SPEED        9600              // Chint DDSU666 Modbus RS485 serial speed (default: 9600 baud)
//#define USE_SOLAX_X1                             // Add support for Solax X1 series Modbus log info (+3k1 code)
  #define SOLAXX1_SPEED        9600              // Solax X1 Modbus RS485 serial speed (default: 9600 baud)
  #define SOLAXX1_PV2                            // Solax X1 using second PV
//#define USE_LE01MR                               // Add support for F&F LE-01MR Modbus energy monitor (+1k code)
  #define LE01MR_SPEED         9600              // LE-01MR modbus baudrate (default: 9600)
  #define LE01MR_ADDR          1                 // LE-01MR modbus address (default: 0x01)

// -- Low level interface devices -----------------
#define USE_DHT                                  // Add support for DHT11, AM2301 (DHT21, DHT22, AM2302, AM2321) and SI7021 Temperature and Humidity sensor (1k6 code)

//#define USE_MAX31855                             // Add support for MAX31855 K-Type thermocouple sensor using softSPI
//#define USE_MAX31865                             // Add support for MAX31865 RTD sensors using softSPI
  #define MAX31865_PTD_WIRES  2                 // PTDs come in several flavors. Pick yours
  #define MAX31865_PTD_RES    100               // Nominal PTD resistance at 0°C (100Ω for a PT100, 1000Ω for a PT1000, YMMV!)
  #define MAX31865_REF_RES    430               // Reference resistor (Usually 430Ω for a PT100, 4300Ω for a PT1000)
  #define MAX31865_PTD_BIAS   0                 // To calibrate your not-so-good PTD

// -- IR Remote features - all protocols from IRremoteESP8266 --------------------------
// IR Full Protocols mode is activated through platform.io only.
// Either use 'default_envs = tasmota-ircustom' and disable some features here to keep code not too big
// or use 'default_envs = tasmota-ir' for a pre-packaged IR-dedicated firmware
// When using 'tasmota-ircustom' or 'tasmota-ir', parameters below
// (USE_IR_REMOTE, USE_IR_RECEIVE, USE_IR_HVAC...) are IGNORED.
//
// Code impact of IR full protocols is +81k code, 3k mem
// You can reduce this size by disabling some protocols in "lib/IRremoteESP8266.x.x.x/src/IRremoteESP8266.h"

// -- IR Remote features - subset of IR protocols --------------------------
#define USE_IR_REMOTE                            // Send IR remote commands using library IRremoteESP8266 and ArduinoJson (+4k3 code, 0k3 mem, 48 iram)
  #define USE_IR_SEND_NEC                        // Support IRsend NEC protocol
  #define USE_IR_SEND_RC5                        // Support IRsend Philips RC5 protocol
  #define USE_IR_SEND_RC6                        // Support IRsend Philips RC6 protocol

  #define USE_IR_RECEIVE                         // Support for IR receiver (+7k2 code, 264 iram)
    #define IR_RCV_BUFFER_SIZE      100          // Max number of packets allowed in capture buffer (default 100 (*2 bytes ram))
    #define IR_RCV_TIMEOUT          15           // Number of milli-Seconds of no-more-data before we consider a message ended (default 15)
    #define IR_RCV_MIN_UNKNOWN_SIZE 6            // Set the smallest sized "UNKNOWN" message packets we actually care about (default 6, max 255)

// -- Zigbee interface ----------------------------
//#define USE_ZIGBEE                                // Enable serial communication with Zigbee CC2530 flashed with ZNP (+49k code, +3k mem)
  #define USE_ZIGBEE_PANID  0x1A63                // arbitrary PAN ID for Zigbee network, must be unique in the home
  #define USE_ZIGBEE_EXTPANID 0xCCCCCCCCCCCCCCCCL // arbitrary extended PAN ID
  #define USE_ZIGBEE_CHANNEL  11                  // Zigbee Channel (11-26)
  #define USE_ZIGBEE_PRECFGKEY_L 0x0F0D0B0907050301L  // note: changing requires to re-pair all devices
  #define USE_ZIGBEE_PRECFGKEY_H 0x0D0C0A0806040200L  // note: changing requires to re-pair all devices
  #define USE_ZIGBEE_COALESCE_ATTR_TIMER 350     // timer to coalesce attribute values (in ms)

// -- Other sensors/drivers -----------------------

//#define USE_SR04                                 // Add support for HC-SR04 ultrasonic devices (+1k code)

//#define USE_TM1638                               // Add support for TM1638 switches copying Switch1 .. Switch8 (+1k code)
//#define USE_HX711                                // Add support for HX711 load cell (+1k5 code)
//  #define USE_HX711_GUI                          // Add optional web GUI to HX711 as scale (+1k8 code)

// Select none or only one of the below defines
//#define USE_TX20_WIND_SENSOR                     // Add support for La Crosse TX20 anemometer (+2k6/0k8 code)
//#define USE_TX23_WIND_SENSOR                     // Add support for La Crosse TX23 anemometer (+2k7/1k code)

//#define USE_WINDMETER                            // Add support for analog anemometer (+2k2 code)

//#define USE_RC_SWITCH                            // Add support for RF transceiver using library RcSwitch (+2k7 code, 460 iram)

//#define USE_RF_SENSOR                            // Add support for RF sensor receiver (434MHz or 868MHz) (+0k8 code)
//  #define USE_THEO_V2                            // Add support for decoding Theo V2 sensors as documented on https://sidweb.nl using 434MHz RF sensor receiver (+1k4 code)
//  #define USE_ALECTO_V2                          // Add support for decoding Alecto V2 sensors like ACH2010, WS3000 and DKW2012 weather stations using 868MHz RF sensor receiver (+1k7 code)

//#define USE_HRE                                  // Add support for Badger HR-E Water Meter (+1k4 code)
//#define USE_A4988_STEPPER                        // Add support for A4988/DRV8825 stepper-motor-driver-circuit (+10k5 code)

<<<<<<< HEAD
//#define USE_TASMOTA_SLAVE                        // Add support for Arduino Uno/Pro Mini via serial interface including flashing (+2k6 code, 64 mem)
  #define USE_TASMOTA_SLAVE_FLASH_SPEED 57600      // Usually 57600 for 3.3V variants and 115200 for 5V variants
  #define USE_TASMOTA_SLAVE_SERIAL_SPEED 57600     // Depends on the sketch that is running on the Uno/Pro Mini

/*********************************************************************************************\
 * THERMOSTAT CONTROLLER
\*********************************************************************************************/

#define USE_THERMOSTAT

#define THERMOSTAT_CONTROLLER_OUTPUTS         1         // Number of outputs to be controlled independently
#define THERMOSTAT_SENSOR_NAME                "DS18B20" // Name of the local sensor to be used
#define THERMOSTAT_RELAY_NUMBER               1         // Default output relay number for the first controller (+i for following ones)
#define THERMOSTAT_SWITCH_NUMBER              1         // Default input switch number for the first controller (+i for following ones)
#define THERMOSTAT_TIME_ALLOW_RAMPUP          300       // Default time in seconds after last target update to allow ramp-up controller phase in minutes
#define THERMOSTAT_TIME_RAMPUP_MAX            960       // Default time maximum ramp-up controller duration in minutes
#define THERMOSTAT_TIME_RAMPUP_CYCLE          1800      // Default time ramp-up cycle in seconds
#define THERMOSTAT_TIME_SENS_LOST             30        // Maximum time w/o sensor update to set it as lost in minutes
#define THERMOSTAT_TEMP_SENS_NUMBER           1         // Default temperature sensor number
#define THERMOSTAT_TIME_MANUAL_TO_AUTO        60        // Default time without input switch active to change from manual to automatic in minutes
#define THERMOSTAT_TIME_ON_LIMIT              120       // Default maximum time with output active in minutes
#define THERMOSTAT_TIME_RESET                 12000     // Default reset time of the PI controller in seconds
#define THERMOSTAT_TIME_PI_CYCLE              30        // Default cycle time for the thermostat controller in minutes
#define THERMOSTAT_TIME_MAX_ACTION            20        // Default maximum thermostat time per cycle in minutes
#define THERMOSTAT_TIME_MIN_ACTION            4         // Default minimum thermostat time per cycle in minutes
#define THERMOSTAT_TIME_MIN_TURNOFF_ACTION    3         // Default minimum turnoff time in minutes, below it the thermostat will be held on
#define THERMOSTAT_PROP_BAND                  4         // Default proportional band of the PI controller in degrees celsius
#define THERMOSTAT_TEMP_RESET_ANTI_WINDUP     8         // Default range where reset antiwindup is disabled, in tenths of degrees celsius
#define THERMOSTAT_TEMP_HYSTERESIS            1         // Default range hysteresis for temperature PI controller, in tenths of degrees celsius
#define THERMOSTAT_TEMP_FROST_PROTECT         40        // Default minimum temperature for frost protection, in tenths of degrees celsius
#define THERMOSTAT_TEMP_RAMPUP_DELTA_IN       4         // Default minimum delta temperature to target to get into rampup mode, in tenths of degrees celsius
#define THERMOSTAT_TEMP_RAMPUP_DELTA_OUT      2         // Default minimum delta temperature to target to get out of the rampup mode, in tenths of degrees celsius
#define THERMOSTAT_TEMP_PI_RAMPUP_ACC_E       200       // Default accumulated error when switching from ramp-up controller to PI in hundreths of degrees celsius
#define THERMOSTAT_TIME_OUTPUT_DELAY          180       // Default output delay between state change and real actuation event (f.i. valve open/closed)
#define THERMOSTAT_TEMP_INIT                  180       // Default init target temperature for the thermostat controller
#define THERMOSTAT_TIME_MAX_OUTPUT_INCONSIST  3         // Default maximum time where the input and the outpus shall differ (for diagnostic) in minutes

=======
>>>>>>> dbd00200
// -- End of general directives -------------------

/*********************************************************************************************\
 * Debug features
\*********************************************************************************************/

//#define DEBUG_TASMOTA_CORE                       // Enable core debug messages
//#define DEBUG_TASMOTA_DRIVER                     // Enable driver debug messages
//#define DEBUG_TASMOTA_SENSOR                     // Enable sensor debug messages
//#define USE_DEBUG_DRIVER                         // Use xdrv_99_debug.ino providing commands CpuChk, CfgXor, CfgDump, CfgPeek and CfgPoke

/*********************************************************************************************\
 * Optional firmware configurations
 * Select none or just one for optional features and sensors as configured in tasmota_configurations.h
 * See RELEASENOTES.md for selected features
\*********************************************************************************************/

//#define FIRMWARE_LITE                            // Create tasmota-lite with no sensors
//#define FIRMWARE_SENSORS                         // Create tasmota-sensors with useful sensors enabled
//#define FIRMWARE_KNX_NO_EMULATION                // Create tasmota-knx with KNX but without Emulation
//#define FIRMWARE_DISPLAYS                        // Create tasmota-display with display drivers enabled
//#define FIRMWARE_IR                              // Create tasmota-ir with IR full protocols activated, and many sensors disabled
//#define FIRMWARE_IR_CUSTOM                       // Create tasmota customizable with special marker to add all IR protocols
//#define FIRMWARE_MINIMAL                         // Create tasmota-minimal as intermediate firmware for OTA-MAGIC

/*********************************************************************************************\
 * No user configurable items below
\*********************************************************************************************/

#ifdef USE_CONFIG_OVERRIDE
  #include "user_config_override.h"         // Configuration overrides for my_user_config.h
#endif

#if defined(USE_DISCOVERY) && defined(USE_MQTT_AWS_IOT)
  #error "Select either USE_DISCOVERY or USE_MQTT_AWS_IOT, mDNS takes too much code space and is not needed for AWS IoT"
#endif

#if defined(USE_RULES) && defined(USE_SCRIPT)
  #error "Select either USE_RULES or USE_SCRIPT. They can't both be used at the same time"
#endif

#endif  // _MY_USER_CONFIG_H_<|MERGE_RESOLUTION|>--- conflicted
+++ resolved
@@ -668,46 +668,35 @@
 //#define USE_HRE                                  // Add support for Badger HR-E Water Meter (+1k4 code)
 //#define USE_A4988_STEPPER                        // Add support for A4988/DRV8825 stepper-motor-driver-circuit (+10k5 code)
 
-<<<<<<< HEAD
-//#define USE_TASMOTA_SLAVE                        // Add support for Arduino Uno/Pro Mini via serial interface including flashing (+2k6 code, 64 mem)
-  #define USE_TASMOTA_SLAVE_FLASH_SPEED 57600      // Usually 57600 for 3.3V variants and 115200 for 5V variants
-  #define USE_TASMOTA_SLAVE_SERIAL_SPEED 57600     // Depends on the sketch that is running on the Uno/Pro Mini
-
-/*********************************************************************************************\
- * THERMOSTAT CONTROLLER
-\*********************************************************************************************/
-
-#define USE_THERMOSTAT
-
-#define THERMOSTAT_CONTROLLER_OUTPUTS         1         // Number of outputs to be controlled independently
-#define THERMOSTAT_SENSOR_NAME                "DS18B20" // Name of the local sensor to be used
-#define THERMOSTAT_RELAY_NUMBER               1         // Default output relay number for the first controller (+i for following ones)
-#define THERMOSTAT_SWITCH_NUMBER              1         // Default input switch number for the first controller (+i for following ones)
-#define THERMOSTAT_TIME_ALLOW_RAMPUP          300       // Default time in seconds after last target update to allow ramp-up controller phase in minutes
-#define THERMOSTAT_TIME_RAMPUP_MAX            960       // Default time maximum ramp-up controller duration in minutes
-#define THERMOSTAT_TIME_RAMPUP_CYCLE          1800      // Default time ramp-up cycle in seconds
-#define THERMOSTAT_TIME_SENS_LOST             30        // Maximum time w/o sensor update to set it as lost in minutes
-#define THERMOSTAT_TEMP_SENS_NUMBER           1         // Default temperature sensor number
-#define THERMOSTAT_TIME_MANUAL_TO_AUTO        60        // Default time without input switch active to change from manual to automatic in minutes
-#define THERMOSTAT_TIME_ON_LIMIT              120       // Default maximum time with output active in minutes
-#define THERMOSTAT_TIME_RESET                 12000     // Default reset time of the PI controller in seconds
-#define THERMOSTAT_TIME_PI_CYCLE              30        // Default cycle time for the thermostat controller in minutes
-#define THERMOSTAT_TIME_MAX_ACTION            20        // Default maximum thermostat time per cycle in minutes
-#define THERMOSTAT_TIME_MIN_ACTION            4         // Default minimum thermostat time per cycle in minutes
-#define THERMOSTAT_TIME_MIN_TURNOFF_ACTION    3         // Default minimum turnoff time in minutes, below it the thermostat will be held on
-#define THERMOSTAT_PROP_BAND                  4         // Default proportional band of the PI controller in degrees celsius
-#define THERMOSTAT_TEMP_RESET_ANTI_WINDUP     8         // Default range where reset antiwindup is disabled, in tenths of degrees celsius
-#define THERMOSTAT_TEMP_HYSTERESIS            1         // Default range hysteresis for temperature PI controller, in tenths of degrees celsius
-#define THERMOSTAT_TEMP_FROST_PROTECT         40        // Default minimum temperature for frost protection, in tenths of degrees celsius
-#define THERMOSTAT_TEMP_RAMPUP_DELTA_IN       4         // Default minimum delta temperature to target to get into rampup mode, in tenths of degrees celsius
-#define THERMOSTAT_TEMP_RAMPUP_DELTA_OUT      2         // Default minimum delta temperature to target to get out of the rampup mode, in tenths of degrees celsius
-#define THERMOSTAT_TEMP_PI_RAMPUP_ACC_E       200       // Default accumulated error when switching from ramp-up controller to PI in hundreths of degrees celsius
-#define THERMOSTAT_TIME_OUTPUT_DELAY          180       // Default output delay between state change and real actuation event (f.i. valve open/closed)
-#define THERMOSTAT_TEMP_INIT                  180       // Default init target temperature for the thermostat controller
-#define THERMOSTAT_TIME_MAX_OUTPUT_INCONSIST  3         // Default maximum time where the input and the outpus shall differ (for diagnostic) in minutes
-
-=======
->>>>>>> dbd00200
+// -- Thermostat control ----------------------------
+//#define USE_THERMOSTAT                             // Add support for Thermostat
+  #define THERMOSTAT_CONTROLLER_OUTPUTS         1         // Number of outputs to be controlled independently
+  #define THERMOSTAT_SENSOR_NAME                "DS18B20" // Name of the local sensor to be used
+  #define THERMOSTAT_RELAY_NUMBER               1         // Default output relay number for the first controller (+i for following ones)
+  #define THERMOSTAT_SWITCH_NUMBER              1         // Default input switch number for the first controller (+i for following ones)
+  #define THERMOSTAT_TIME_ALLOW_RAMPUP          300       // Default time in seconds after last target update to allow ramp-up controller phase in minutes
+  #define THERMOSTAT_TIME_RAMPUP_MAX            960       // Default time maximum ramp-up controller duration in minutes
+  #define THERMOSTAT_TIME_RAMPUP_CYCLE          1800      // Default time ramp-up cycle in seconds
+  #define THERMOSTAT_TIME_SENS_LOST             30        // Maximum time w/o sensor update to set it as lost in minutes
+  #define THERMOSTAT_TEMP_SENS_NUMBER           1         // Default temperature sensor number
+  #define THERMOSTAT_TIME_MANUAL_TO_AUTO        60        // Default time without input switch active to change from manual to automatic in minutes
+  #define THERMOSTAT_TIME_ON_LIMIT              120       // Default maximum time with output active in minutes
+  #define THERMOSTAT_TIME_RESET                 12000     // Default reset time of the PI controller in seconds
+  #define THERMOSTAT_TIME_PI_CYCLE              30        // Default cycle time for the thermostat controller in minutes
+  #define THERMOSTAT_TIME_MAX_ACTION            20        // Default maximum thermostat time per cycle in minutes
+  #define THERMOSTAT_TIME_MIN_ACTION            4         // Default minimum thermostat time per cycle in minutes
+  #define THERMOSTAT_TIME_MIN_TURNOFF_ACTION    3         // Default minimum turnoff time in minutes, below it the thermostat will be held on
+  #define THERMOSTAT_PROP_BAND                  4         // Default proportional band of the PI controller in degrees celsius
+  #define THERMOSTAT_TEMP_RESET_ANTI_WINDUP     8         // Default range where reset antiwindup is disabled, in tenths of degrees celsius
+  #define THERMOSTAT_TEMP_HYSTERESIS            1         // Default range hysteresis for temperature PI controller, in tenths of degrees celsius
+  #define THERMOSTAT_TEMP_FROST_PROTECT         40        // Default minimum temperature for frost protection, in tenths of degrees celsius
+  #define THERMOSTAT_TEMP_RAMPUP_DELTA_IN       4         // Default minimum delta temperature to target to get into rampup mode, in tenths of degrees celsius
+  #define THERMOSTAT_TEMP_RAMPUP_DELTA_OUT      2         // Default minimum delta temperature to target to get out of the rampup mode, in tenths of degrees celsius
+  #define THERMOSTAT_TEMP_PI_RAMPUP_ACC_E       200       // Default accumulated error when switching from ramp-up controller to PI in hundreths of degrees celsius
+  #define THERMOSTAT_TIME_OUTPUT_DELAY          180       // Default output delay between state change and real actuation event (f.i. valve open/closed)
+  #define THERMOSTAT_TEMP_INIT                  180       // Default init target temperature for the thermostat controller
+  #define THERMOSTAT_TIME_MAX_OUTPUT_INCONSIST  3         // Default maximum time where the input and the outpus shall differ (for diagnostic) in minutes
+
 // -- End of general directives -------------------
 
 /*********************************************************************************************\
