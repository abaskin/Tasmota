--- conflicted
+++ resolved
@@ -415,11 +415,8 @@
 //#define USE_EXS_DIMMER                           // Add support for ES-Store WiFi Dimmer (+1k5 code)
 //  #define EXS_MCU_CMNDS                            // Add command to send MCU commands (+0k8 code)
 //#define USE_HOTPLUG                              // Add support for sensor HotPlug
-<<<<<<< HEAD
 //#define USE_KEELOQ
-=======
 //#define USE_DEVICE_GROUPS                      // Add support for device groups (+5k6 code)
->>>>>>> ec161d58
 
 // -- Optional light modules ----------------------
 #define USE_WS2812                               // WS2812 Led string using library NeoPixelBus (+5k code, +1k mem, 232 iram) - Disable by //
