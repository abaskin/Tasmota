<img src="https://github.com/arendst/Tasmota/blob/master/tools/logo/TASMOTA_FullLogo_Vector.svg" alt="Logo" align="right" height="76"/>

# RELEASE NOTES

## Migration Information

See [migration path](https://tasmota.github.io/docs/Upgrading#migration-path) for instructions how to migrate to a major version. Pay attention to the following version breaks due to dynamic settings updates:

1. Migrate to **Sonoff-Tasmota 3.9.x**
2. Migrate to **Sonoff-Tasmota 4.x**
3. Migrate to **Sonoff-Tasmota 5.14**
4. Migrate to **Sonoff-Tasmota 6.x**
5. Migrate to **Tasmota 7.x**

--- Major change in parameter storage layout ---

6. Migrate to **Tasmota 8.1**
7. Migrate to **Tasmota 8.x**

--- Major change in GPIO function representation ---

8. Migrate to **Tasmota 9.x**

While fallback or downgrading is common practice it was never supported due to Settings additions or changes in newer releases. Starting with release **v9.1.0 Imogen** the internal GPIO function representation has changed in such a way that fallback is only possible to the latest GPIO configuration before installing **v9.1.0**.

## Supported Core versions

This release will be supported from ESP8266/Arduino library Core version **2.7.4.1** due to reported security and stability issues on previous Core version. This will also support gzipped binaries.

Support of Core versions before 2.7.1 has been removed.

## Support of TLS

To save resources when TLS is enabled mDNS needs to be disabled. In addition to TLS using fingerprints now also user supplied CA certs and AWS IoT is supported. Read [full documentation](https://tasmota.github.io/docs/AWS-IoT)

## Initial configuration tools

For initial configuration this release supports Webserver based **WifiManager** or **Serial** based command interface only. Support for **WPS** and **SmartConfig** has been removed.

## Provided Binary Downloads

The following binary downloads have been compiled with ESP8266/Arduino library core version **2.7.4.1**.

- **tasmota.bin** = The Tasmota version with most drivers. **RECOMMENDED RELEASE BINARY**
- **tasmota-BG.bin** to **tasmota-TW.bin** = The Tasmota version in different languages.
- **tasmota-lite.bin** = The Lite version without most drivers and sensors.
- **tasmota-knx.bin** = The Knx version without some features but adds KNX support.
- **tasmota-sensors.bin** = The Sensors version adds more useful sensors.
- **tasmota-ir** = The InfraRed Receiver and transmitter version allowing all available protocols provided by library IRremoteESP8266 but without most other features.
- **tasmota-display.bin** = The Display version without Energy Monitoring but adds display support.
- **tasmota-zbbridge.bin** = The dedicated Sonoff Zigbee Bridge version.
- **tasmota-minimal.bin** = The Minimal version allows intermediate OTA uploads to support larger versions and does NOT change any persistent parameter. This version **should NOT be used for initial installation**.

The attached binaries can also be downloaded from http://ota.tasmota.com/tasmota/release for ESP8266 or http://ota.tasmota.com/tasmota32/release for ESP32. The links can be used for OTA upgrades too like ``OtaUrl http://ota.tasmota.com/tasmota/release/tasmota.bin``

[List](MODULES.md) of embedded modules.

[Complete list](BUILDS.md) of available feature and sensors.

## Changelog

### Version 9.0.0.1

<<<<<<< HEAD
- Remove auto config update for all Friendlynames and Switchtopic from versions before 8.x
- Change redesigning ESP8266 GPIO internal representation in line with ESP32
- Change replace ArduinoJson with JSMN for JSON parsing
- Change ``WakeUp`` uses 256 steps instead of 100 (#9241)
- Fix energy total counters (#9263, #9266)
- Fix crash in ``ZbRestore``
- Fix reset BMP sensors when executing command ``SaveData`` and define USE_DEEPSLEEP enabled (#9300)
- Fix ``status 0`` message when using define USE_MQTT_TLS due to small log buffer (#9305)
- Fix ``status 13`` exception 9 when more than one shutter is configured
- Fix ``status 13`` json message
- Fix Shelly 2.5 higher temperature regression from 8.2.0.1 (#7991)
- Add command ``SetOption110 1`` to disable Zigbee auto-config when pairing new devices
- Add command ``SetOption111 1`` to enable frequency output for buzzer GPIO (#8994)
- Add command ``SetOption112 1`` to enable friendly name in zigbee topic (use with SetOption89)
- Add ``#define USE_MQTT_AWS_IOT_LIGHT`` for password based AWS IoT authentication
- Add ``#define MQTT_LWT_OFFLINE`` and ``#define MQTT_LWT_ONLINE`` to user_config.h (#9395)
- Add new shutter modes (#9244)
- Add Zigbee auto-config when pairing
- Add support for MLX90640 IR array temperature sensor by Christian Baars
- Add support for VL53L1X time of flight sensor by Johann Obermeier
=======
- New dev release
>>>>>>> dd95b4a8
<|MERGE_RESOLUTION|>--- conflicted
+++ resolved
@@ -61,27 +61,5 @@
 
 ### Version 9.0.0.1
 
-<<<<<<< HEAD
 - Remove auto config update for all Friendlynames and Switchtopic from versions before 8.x
-- Change redesigning ESP8266 GPIO internal representation in line with ESP32
-- Change replace ArduinoJson with JSMN for JSON parsing
-- Change ``WakeUp`` uses 256 steps instead of 100 (#9241)
-- Fix energy total counters (#9263, #9266)
-- Fix crash in ``ZbRestore``
-- Fix reset BMP sensors when executing command ``SaveData`` and define USE_DEEPSLEEP enabled (#9300)
-- Fix ``status 0`` message when using define USE_MQTT_TLS due to small log buffer (#9305)
-- Fix ``status 13`` exception 9 when more than one shutter is configured
-- Fix ``status 13`` json message
-- Fix Shelly 2.5 higher temperature regression from 8.2.0.1 (#7991)
-- Add command ``SetOption110 1`` to disable Zigbee auto-config when pairing new devices
-- Add command ``SetOption111 1`` to enable frequency output for buzzer GPIO (#8994)
-- Add command ``SetOption112 1`` to enable friendly name in zigbee topic (use with SetOption89)
-- Add ``#define USE_MQTT_AWS_IOT_LIGHT`` for password based AWS IoT authentication
-- Add ``#define MQTT_LWT_OFFLINE`` and ``#define MQTT_LWT_ONLINE`` to user_config.h (#9395)
-- Add new shutter modes (#9244)
-- Add Zigbee auto-config when pairing
-- Add support for MLX90640 IR array temperature sensor by Christian Baars
-- Add support for VL53L1X time of flight sensor by Johann Obermeier
-=======
-- New dev release
->>>>>>> dd95b4a8
+- Change redesigning ESP8266 GPIO internal representation in line with ESP32